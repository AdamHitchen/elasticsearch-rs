// -----------------------------------------------
// ███╗   ██╗ ██████╗ ████████╗██╗ ██████╗███████╗
// ████╗  ██║██╔═══██╗╚══██╔══╝██║██╔════╝██╔════╝
// ██╔██╗ ██║██║   ██║   ██║   ██║██║     █████╗
// ██║╚██╗██║██║   ██║   ██║   ██║██║     ██╔══╝
// ██║ ╚████║╚██████╔╝   ██║   ██║╚██████╗███████╗
// ╚═╝  ╚═══╝ ╚═════╝    ╚═╝   ╚═╝ ╚═════╝╚══════╝
// -----------------------------------------------
//
// This file is generated,
// Please do not edit it manually.
// Run the following in the root of the repo:
//
// cargo run -p api_generator
//
// -----------------------------------------------
use super::super::client::Elasticsearch;
use super::super::enums::*;
use super::super::http_method::HttpMethod;
use crate::client::Sender;
use crate::error::ElasticsearchError;
use crate::response::ElasticsearchResponse;
use reqwest::header::HeaderMap;
use reqwest::{Error, Request, Response, StatusCode};
use serde::de::DeserializeOwned;
use serde::Serialize;
#[derive(Default)]
pub struct CatAliases {
    client: Elasticsearch,
    error_trace: Option<bool>,
    filter_path: Option<Vec<String>>,
    format: Option<String>,
    h: Option<Vec<String>>,
    help: Option<bool>,
    human: Option<bool>,
    local: Option<bool>,
    master_timeout: Option<String>,
    name: Option<Vec<String>>,
    pretty: Option<bool>,
    s: Option<Vec<String>>,
    source: Option<String>,
    v: Option<bool>,
}
impl CatAliases {
    pub fn new(client: Elasticsearch) -> Self {
        CatAliases {
            client,
            ..Default::default()
        }
    }
    #[doc = "Include the stack trace of returned errors."]
    pub fn error_trace(mut self, error_trace: Option<bool>) -> Self {
        self.error_trace = error_trace;
        self
    }
    #[doc = "A comma-separated list of filters used to reduce the response."]
    pub fn filter_path(mut self, filter_path: Option<Vec<String>>) -> Self {
        self.filter_path = filter_path;
        self
    }
    #[doc = "a short version of the Accept header, e.g. json, yaml"]
    pub fn format(mut self, format: Option<String>) -> Self {
        self.format = format;
        self
    }
    #[doc = "Comma-separated list of column names to display"]
    pub fn h(mut self, h: Option<Vec<String>>) -> Self {
        self.h = h;
        self
    }
    #[doc = "Return help information"]
    pub fn help(mut self, help: Option<bool>) -> Self {
        self.help = help;
        self
    }
    #[doc = "Return human readable values for statistics."]
    pub fn human(mut self, human: Option<bool>) -> Self {
        self.human = human;
        self
    }
    #[doc = "Return local information, do not retrieve the state from master node (default: false)"]
    pub fn local(mut self, local: Option<bool>) -> Self {
        self.local = local;
        self
    }
    #[doc = "Explicit operation timeout for connection to master node"]
    pub fn master_timeout(mut self, master_timeout: Option<String>) -> Self {
        self.master_timeout = master_timeout;
        self
    }
    #[doc = "Pretty format the returned JSON response."]
    pub fn pretty(mut self, pretty: Option<bool>) -> Self {
        self.pretty = pretty;
        self
    }
    #[doc = "Comma-separated list of column names or column aliases to sort by"]
    pub fn s(mut self, s: Option<Vec<String>>) -> Self {
        self.s = s;
        self
    }
    #[doc = "The URL-encoded request definition. Useful for libraries that do not accept a request body for non-POST requests."]
    pub fn source(mut self, source: Option<String>) -> Self {
        self.source = source;
        self
    }
    #[doc = "Verbose mode. Display column headers"]
    pub fn v(mut self, v: Option<bool>) -> Self {
        self.v = v;
        self
    }
}
impl Sender for CatAliases {
    fn send(self) -> Result<ElasticsearchResponse, ElasticsearchError> {
<<<<<<< HEAD
        let path = "/_cat/aliases";
        let method = HttpMethod::Get;
        let response = self.client.send::<()>(method, path, None, None)?;
=======
        let query_params = {
            #[derive(Serialize)]
            struct QueryParamsStruct {
                #[serde(rename = "format")]
                format: Option<String>,
                #[serde(rename = "h")]
                h: Option<Vec<String>>,
                #[serde(rename = "help")]
                help: Option<bool>,
                #[serde(rename = "local")]
                local: Option<bool>,
                #[serde(rename = "master_timeout")]
                master_timeout: Option<String>,
                #[serde(rename = "s")]
                s: Option<Vec<String>>,
                #[serde(rename = "v")]
                v: Option<bool>,
            }
            let query_params = QueryParamsStruct {
                format: self.format,
                h: self.h,
                help: self.help,
                local: self.local,
                master_timeout: self.master_timeout,
                s: self.s,
                v: self.v,
            };
            Some(query_params)
        };
        let body: Option<()> = None;
        let response = self
            .client
            .send(HttpMethod::Post, "/", query_params.as_ref(), body)?;
>>>>>>> 3ffacedc
        Ok(response)
    }
}
#[derive(Default)]
pub struct CatAllocation {
    client: Elasticsearch,
    bytes: Option<Bytes>,
    error_trace: Option<bool>,
    filter_path: Option<Vec<String>>,
    format: Option<String>,
    h: Option<Vec<String>>,
    help: Option<bool>,
    human: Option<bool>,
    local: Option<bool>,
    master_timeout: Option<String>,
    node_id: Option<Vec<String>>,
    pretty: Option<bool>,
    s: Option<Vec<String>>,
    source: Option<String>,
    v: Option<bool>,
}
impl CatAllocation {
    pub fn new(client: Elasticsearch) -> Self {
        CatAllocation {
            client,
            ..Default::default()
        }
    }
    #[doc = "The unit in which to display byte values"]
    pub fn bytes(mut self, bytes: Option<Bytes>) -> Self {
        self.bytes = bytes;
        self
    }
    #[doc = "Include the stack trace of returned errors."]
    pub fn error_trace(mut self, error_trace: Option<bool>) -> Self {
        self.error_trace = error_trace;
        self
    }
    #[doc = "A comma-separated list of filters used to reduce the response."]
    pub fn filter_path(mut self, filter_path: Option<Vec<String>>) -> Self {
        self.filter_path = filter_path;
        self
    }
    #[doc = "a short version of the Accept header, e.g. json, yaml"]
    pub fn format(mut self, format: Option<String>) -> Self {
        self.format = format;
        self
    }
    #[doc = "Comma-separated list of column names to display"]
    pub fn h(mut self, h: Option<Vec<String>>) -> Self {
        self.h = h;
        self
    }
    #[doc = "Return help information"]
    pub fn help(mut self, help: Option<bool>) -> Self {
        self.help = help;
        self
    }
    #[doc = "Return human readable values for statistics."]
    pub fn human(mut self, human: Option<bool>) -> Self {
        self.human = human;
        self
    }
    #[doc = "Return local information, do not retrieve the state from master node (default: false)"]
    pub fn local(mut self, local: Option<bool>) -> Self {
        self.local = local;
        self
    }
    #[doc = "Explicit operation timeout for connection to master node"]
    pub fn master_timeout(mut self, master_timeout: Option<String>) -> Self {
        self.master_timeout = master_timeout;
        self
    }
    #[doc = "Pretty format the returned JSON response."]
    pub fn pretty(mut self, pretty: Option<bool>) -> Self {
        self.pretty = pretty;
        self
    }
    #[doc = "Comma-separated list of column names or column aliases to sort by"]
    pub fn s(mut self, s: Option<Vec<String>>) -> Self {
        self.s = s;
        self
    }
    #[doc = "The URL-encoded request definition. Useful for libraries that do not accept a request body for non-POST requests."]
    pub fn source(mut self, source: Option<String>) -> Self {
        self.source = source;
        self
    }
    #[doc = "Verbose mode. Display column headers"]
    pub fn v(mut self, v: Option<bool>) -> Self {
        self.v = v;
        self
    }
}
impl Sender for CatAllocation {
    fn send(self) -> Result<ElasticsearchResponse, ElasticsearchError> {
<<<<<<< HEAD
        let path = "/_cat/allocation";
        let method = HttpMethod::Get;
        let response = self.client.send::<()>(method, path, None, None)?;
=======
        let query_params = {
            #[derive(Serialize)]
            struct QueryParamsStruct {
                #[serde(rename = "bytes")]
                bytes: Option<Bytes>,
                #[serde(rename = "format")]
                format: Option<String>,
                #[serde(rename = "h")]
                h: Option<Vec<String>>,
                #[serde(rename = "help")]
                help: Option<bool>,
                #[serde(rename = "local")]
                local: Option<bool>,
                #[serde(rename = "master_timeout")]
                master_timeout: Option<String>,
                #[serde(rename = "s")]
                s: Option<Vec<String>>,
                #[serde(rename = "v")]
                v: Option<bool>,
            }
            let query_params = QueryParamsStruct {
                bytes: self.bytes,
                format: self.format,
                h: self.h,
                help: self.help,
                local: self.local,
                master_timeout: self.master_timeout,
                s: self.s,
                v: self.v,
            };
            Some(query_params)
        };
        let body: Option<()> = None;
        let response = self
            .client
            .send(HttpMethod::Post, "/", query_params.as_ref(), body)?;
>>>>>>> 3ffacedc
        Ok(response)
    }
}
#[derive(Default)]
pub struct CatCount {
    client: Elasticsearch,
    error_trace: Option<bool>,
    filter_path: Option<Vec<String>>,
    format: Option<String>,
    h: Option<Vec<String>>,
    help: Option<bool>,
    human: Option<bool>,
    index: Option<Vec<String>>,
    local: Option<bool>,
    master_timeout: Option<String>,
    pretty: Option<bool>,
    s: Option<Vec<String>>,
    source: Option<String>,
    v: Option<bool>,
}
impl CatCount {
    pub fn new(client: Elasticsearch) -> Self {
        CatCount {
            client,
            ..Default::default()
        }
    }
    #[doc = "Include the stack trace of returned errors."]
    pub fn error_trace(mut self, error_trace: Option<bool>) -> Self {
        self.error_trace = error_trace;
        self
    }
    #[doc = "A comma-separated list of filters used to reduce the response."]
    pub fn filter_path(mut self, filter_path: Option<Vec<String>>) -> Self {
        self.filter_path = filter_path;
        self
    }
    #[doc = "a short version of the Accept header, e.g. json, yaml"]
    pub fn format(mut self, format: Option<String>) -> Self {
        self.format = format;
        self
    }
    #[doc = "Comma-separated list of column names to display"]
    pub fn h(mut self, h: Option<Vec<String>>) -> Self {
        self.h = h;
        self
    }
    #[doc = "Return help information"]
    pub fn help(mut self, help: Option<bool>) -> Self {
        self.help = help;
        self
    }
    #[doc = "Return human readable values for statistics."]
    pub fn human(mut self, human: Option<bool>) -> Self {
        self.human = human;
        self
    }
    #[doc = "Return local information, do not retrieve the state from master node (default: false)"]
    pub fn local(mut self, local: Option<bool>) -> Self {
        self.local = local;
        self
    }
    #[doc = "Explicit operation timeout for connection to master node"]
    pub fn master_timeout(mut self, master_timeout: Option<String>) -> Self {
        self.master_timeout = master_timeout;
        self
    }
    #[doc = "Pretty format the returned JSON response."]
    pub fn pretty(mut self, pretty: Option<bool>) -> Self {
        self.pretty = pretty;
        self
    }
    #[doc = "Comma-separated list of column names or column aliases to sort by"]
    pub fn s(mut self, s: Option<Vec<String>>) -> Self {
        self.s = s;
        self
    }
    #[doc = "The URL-encoded request definition. Useful for libraries that do not accept a request body for non-POST requests."]
    pub fn source(mut self, source: Option<String>) -> Self {
        self.source = source;
        self
    }
    #[doc = "Verbose mode. Display column headers"]
    pub fn v(mut self, v: Option<bool>) -> Self {
        self.v = v;
        self
    }
}
impl Sender for CatCount {
    fn send(self) -> Result<ElasticsearchResponse, ElasticsearchError> {
<<<<<<< HEAD
        let path = "/_cat/count";
        let method = HttpMethod::Get;
        let response = self.client.send::<()>(method, path, None, None)?;
=======
        let query_params = {
            #[derive(Serialize)]
            struct QueryParamsStruct {
                #[serde(rename = "format")]
                format: Option<String>,
                #[serde(rename = "h")]
                h: Option<Vec<String>>,
                #[serde(rename = "help")]
                help: Option<bool>,
                #[serde(rename = "local")]
                local: Option<bool>,
                #[serde(rename = "master_timeout")]
                master_timeout: Option<String>,
                #[serde(rename = "s")]
                s: Option<Vec<String>>,
                #[serde(rename = "v")]
                v: Option<bool>,
            }
            let query_params = QueryParamsStruct {
                format: self.format,
                h: self.h,
                help: self.help,
                local: self.local,
                master_timeout: self.master_timeout,
                s: self.s,
                v: self.v,
            };
            Some(query_params)
        };
        let body: Option<()> = None;
        let response = self
            .client
            .send(HttpMethod::Post, "/", query_params.as_ref(), body)?;
>>>>>>> 3ffacedc
        Ok(response)
    }
}
#[derive(Default)]
pub struct CatFielddata {
    client: Elasticsearch,
    bytes: Option<Bytes>,
    error_trace: Option<bool>,
    fields: Option<Vec<String>>,
    filter_path: Option<Vec<String>>,
    format: Option<String>,
    h: Option<Vec<String>>,
    help: Option<bool>,
    human: Option<bool>,
    local: Option<bool>,
    master_timeout: Option<String>,
    pretty: Option<bool>,
    s: Option<Vec<String>>,
    source: Option<String>,
    v: Option<bool>,
}
impl CatFielddata {
    pub fn new(client: Elasticsearch) -> Self {
        CatFielddata {
            client,
            ..Default::default()
        }
    }
    #[doc = "The unit in which to display byte values"]
    pub fn bytes(mut self, bytes: Option<Bytes>) -> Self {
        self.bytes = bytes;
        self
    }
    #[doc = "Include the stack trace of returned errors."]
    pub fn error_trace(mut self, error_trace: Option<bool>) -> Self {
        self.error_trace = error_trace;
        self
    }
    #[doc = "A comma-separated list of fields to return in the output"]
    pub fn fields(mut self, fields: Option<Vec<String>>) -> Self {
        self.fields = fields;
        self
    }
    #[doc = "A comma-separated list of filters used to reduce the response."]
    pub fn filter_path(mut self, filter_path: Option<Vec<String>>) -> Self {
        self.filter_path = filter_path;
        self
    }
    #[doc = "a short version of the Accept header, e.g. json, yaml"]
    pub fn format(mut self, format: Option<String>) -> Self {
        self.format = format;
        self
    }
    #[doc = "Comma-separated list of column names to display"]
    pub fn h(mut self, h: Option<Vec<String>>) -> Self {
        self.h = h;
        self
    }
    #[doc = "Return help information"]
    pub fn help(mut self, help: Option<bool>) -> Self {
        self.help = help;
        self
    }
    #[doc = "Return human readable values for statistics."]
    pub fn human(mut self, human: Option<bool>) -> Self {
        self.human = human;
        self
    }
    #[doc = "Return local information, do not retrieve the state from master node (default: false)"]
    pub fn local(mut self, local: Option<bool>) -> Self {
        self.local = local;
        self
    }
    #[doc = "Explicit operation timeout for connection to master node"]
    pub fn master_timeout(mut self, master_timeout: Option<String>) -> Self {
        self.master_timeout = master_timeout;
        self
    }
    #[doc = "Pretty format the returned JSON response."]
    pub fn pretty(mut self, pretty: Option<bool>) -> Self {
        self.pretty = pretty;
        self
    }
    #[doc = "Comma-separated list of column names or column aliases to sort by"]
    pub fn s(mut self, s: Option<Vec<String>>) -> Self {
        self.s = s;
        self
    }
    #[doc = "The URL-encoded request definition. Useful for libraries that do not accept a request body for non-POST requests."]
    pub fn source(mut self, source: Option<String>) -> Self {
        self.source = source;
        self
    }
    #[doc = "Verbose mode. Display column headers"]
    pub fn v(mut self, v: Option<bool>) -> Self {
        self.v = v;
        self
    }
}
impl Sender for CatFielddata {
    fn send(self) -> Result<ElasticsearchResponse, ElasticsearchError> {
<<<<<<< HEAD
        let path = "/_cat/fielddata";
        let method = HttpMethod::Get;
        let response = self.client.send::<()>(method, path, None, None)?;
=======
        let query_params = {
            #[derive(Serialize)]
            struct QueryParamsStruct {
                #[serde(rename = "bytes")]
                bytes: Option<Bytes>,
                #[serde(rename = "fields")]
                fields: Option<Vec<String>>,
                #[serde(rename = "format")]
                format: Option<String>,
                #[serde(rename = "h")]
                h: Option<Vec<String>>,
                #[serde(rename = "help")]
                help: Option<bool>,
                #[serde(rename = "local")]
                local: Option<bool>,
                #[serde(rename = "master_timeout")]
                master_timeout: Option<String>,
                #[serde(rename = "s")]
                s: Option<Vec<String>>,
                #[serde(rename = "v")]
                v: Option<bool>,
            }
            let query_params = QueryParamsStruct {
                bytes: self.bytes,
                fields: self.fields,
                format: self.format,
                h: self.h,
                help: self.help,
                local: self.local,
                master_timeout: self.master_timeout,
                s: self.s,
                v: self.v,
            };
            Some(query_params)
        };
        let body: Option<()> = None;
        let response = self
            .client
            .send(HttpMethod::Post, "/", query_params.as_ref(), body)?;
>>>>>>> 3ffacedc
        Ok(response)
    }
}
#[derive(Default)]
pub struct CatHealth {
    client: Elasticsearch,
    error_trace: Option<bool>,
    filter_path: Option<Vec<String>>,
    format: Option<String>,
    h: Option<Vec<String>>,
    help: Option<bool>,
    human: Option<bool>,
    local: Option<bool>,
    master_timeout: Option<String>,
    pretty: Option<bool>,
    s: Option<Vec<String>>,
    source: Option<String>,
    ts: Option<bool>,
    v: Option<bool>,
}
impl CatHealth {
    pub fn new(client: Elasticsearch) -> Self {
        CatHealth {
            client,
            ..Default::default()
        }
    }
    #[doc = "Include the stack trace of returned errors."]
    pub fn error_trace(mut self, error_trace: Option<bool>) -> Self {
        self.error_trace = error_trace;
        self
    }
    #[doc = "A comma-separated list of filters used to reduce the response."]
    pub fn filter_path(mut self, filter_path: Option<Vec<String>>) -> Self {
        self.filter_path = filter_path;
        self
    }
    #[doc = "a short version of the Accept header, e.g. json, yaml"]
    pub fn format(mut self, format: Option<String>) -> Self {
        self.format = format;
        self
    }
    #[doc = "Comma-separated list of column names to display"]
    pub fn h(mut self, h: Option<Vec<String>>) -> Self {
        self.h = h;
        self
    }
    #[doc = "Return help information"]
    pub fn help(mut self, help: Option<bool>) -> Self {
        self.help = help;
        self
    }
    #[doc = "Return human readable values for statistics."]
    pub fn human(mut self, human: Option<bool>) -> Self {
        self.human = human;
        self
    }
    #[doc = "Return local information, do not retrieve the state from master node (default: false)"]
    pub fn local(mut self, local: Option<bool>) -> Self {
        self.local = local;
        self
    }
    #[doc = "Explicit operation timeout for connection to master node"]
    pub fn master_timeout(mut self, master_timeout: Option<String>) -> Self {
        self.master_timeout = master_timeout;
        self
    }
    #[doc = "Pretty format the returned JSON response."]
    pub fn pretty(mut self, pretty: Option<bool>) -> Self {
        self.pretty = pretty;
        self
    }
    #[doc = "Comma-separated list of column names or column aliases to sort by"]
    pub fn s(mut self, s: Option<Vec<String>>) -> Self {
        self.s = s;
        self
    }
    #[doc = "The URL-encoded request definition. Useful for libraries that do not accept a request body for non-POST requests."]
    pub fn source(mut self, source: Option<String>) -> Self {
        self.source = source;
        self
    }
    #[doc = "Set to false to disable timestamping"]
    pub fn ts(mut self, ts: Option<bool>) -> Self {
        self.ts = ts;
        self
    }
    #[doc = "Verbose mode. Display column headers"]
    pub fn v(mut self, v: Option<bool>) -> Self {
        self.v = v;
        self
    }
}
impl Sender for CatHealth {
    fn send(self) -> Result<ElasticsearchResponse, ElasticsearchError> {
<<<<<<< HEAD
        let path = "/_cat/health";
        let method = HttpMethod::Get;
        let response = self.client.send::<()>(method, path, None, None)?;
=======
        let query_params = {
            #[derive(Serialize)]
            struct QueryParamsStruct {
                #[serde(rename = "format")]
                format: Option<String>,
                #[serde(rename = "h")]
                h: Option<Vec<String>>,
                #[serde(rename = "help")]
                help: Option<bool>,
                #[serde(rename = "local")]
                local: Option<bool>,
                #[serde(rename = "master_timeout")]
                master_timeout: Option<String>,
                #[serde(rename = "s")]
                s: Option<Vec<String>>,
                #[serde(rename = "ts")]
                ts: Option<bool>,
                #[serde(rename = "v")]
                v: Option<bool>,
            }
            let query_params = QueryParamsStruct {
                format: self.format,
                h: self.h,
                help: self.help,
                local: self.local,
                master_timeout: self.master_timeout,
                s: self.s,
                ts: self.ts,
                v: self.v,
            };
            Some(query_params)
        };
        let body: Option<()> = None;
        let response = self
            .client
            .send(HttpMethod::Post, "/", query_params.as_ref(), body)?;
>>>>>>> 3ffacedc
        Ok(response)
    }
}
#[derive(Default)]
pub struct CatHelp {
    client: Elasticsearch,
    error_trace: Option<bool>,
    filter_path: Option<Vec<String>>,
    help: Option<bool>,
    human: Option<bool>,
    pretty: Option<bool>,
    s: Option<Vec<String>>,
    source: Option<String>,
}
impl CatHelp {
    pub fn new(client: Elasticsearch) -> Self {
        CatHelp {
            client,
            ..Default::default()
        }
    }
    #[doc = "Include the stack trace of returned errors."]
    pub fn error_trace(mut self, error_trace: Option<bool>) -> Self {
        self.error_trace = error_trace;
        self
    }
    #[doc = "A comma-separated list of filters used to reduce the response."]
    pub fn filter_path(mut self, filter_path: Option<Vec<String>>) -> Self {
        self.filter_path = filter_path;
        self
    }
    #[doc = "Return help information"]
    pub fn help(mut self, help: Option<bool>) -> Self {
        self.help = help;
        self
    }
    #[doc = "Return human readable values for statistics."]
    pub fn human(mut self, human: Option<bool>) -> Self {
        self.human = human;
        self
    }
    #[doc = "Pretty format the returned JSON response."]
    pub fn pretty(mut self, pretty: Option<bool>) -> Self {
        self.pretty = pretty;
        self
    }
    #[doc = "Comma-separated list of column names or column aliases to sort by"]
    pub fn s(mut self, s: Option<Vec<String>>) -> Self {
        self.s = s;
        self
    }
    #[doc = "The URL-encoded request definition. Useful for libraries that do not accept a request body for non-POST requests."]
    pub fn source(mut self, source: Option<String>) -> Self {
        self.source = source;
        self
    }
}
impl Sender for CatHelp {
    fn send(self) -> Result<ElasticsearchResponse, ElasticsearchError> {
<<<<<<< HEAD
        let path = "/_cat";
        let method = HttpMethod::Get;
        let response = self.client.send::<()>(method, path, None, None)?;
=======
        let query_params = {
            #[derive(Serialize)]
            struct QueryParamsStruct {
                #[serde(rename = "help")]
                help: Option<bool>,
                #[serde(rename = "s")]
                s: Option<Vec<String>>,
            }
            let query_params = QueryParamsStruct {
                help: self.help,
                s: self.s,
            };
            Some(query_params)
        };
        let body: Option<()> = None;
        let response = self
            .client
            .send(HttpMethod::Post, "/", query_params.as_ref(), body)?;
>>>>>>> 3ffacedc
        Ok(response)
    }
}
#[derive(Default)]
pub struct CatIndices {
    client: Elasticsearch,
    bytes: Option<Bytes>,
    error_trace: Option<bool>,
    filter_path: Option<Vec<String>>,
    format: Option<String>,
    h: Option<Vec<String>>,
    health: Option<Health>,
    help: Option<bool>,
    human: Option<bool>,
    include_unloaded_segments: Option<bool>,
    index: Option<Vec<String>>,
    local: Option<bool>,
    master_timeout: Option<String>,
    pretty: Option<bool>,
    pri: Option<bool>,
    s: Option<Vec<String>>,
    source: Option<String>,
    v: Option<bool>,
}
impl CatIndices {
    pub fn new(client: Elasticsearch) -> Self {
        CatIndices {
            client,
            ..Default::default()
        }
    }
    #[doc = "The unit in which to display byte values"]
    pub fn bytes(mut self, bytes: Option<Bytes>) -> Self {
        self.bytes = bytes;
        self
    }
    #[doc = "Include the stack trace of returned errors."]
    pub fn error_trace(mut self, error_trace: Option<bool>) -> Self {
        self.error_trace = error_trace;
        self
    }
    #[doc = "A comma-separated list of filters used to reduce the response."]
    pub fn filter_path(mut self, filter_path: Option<Vec<String>>) -> Self {
        self.filter_path = filter_path;
        self
    }
    #[doc = "a short version of the Accept header, e.g. json, yaml"]
    pub fn format(mut self, format: Option<String>) -> Self {
        self.format = format;
        self
    }
    #[doc = "Comma-separated list of column names to display"]
    pub fn h(mut self, h: Option<Vec<String>>) -> Self {
        self.h = h;
        self
    }
    #[doc = "A health status (\"green\", \"yellow\", or \"red\" to filter only indices matching the specified health status"]
    pub fn health(mut self, health: Option<Health>) -> Self {
        self.health = health;
        self
    }
    #[doc = "Return help information"]
    pub fn help(mut self, help: Option<bool>) -> Self {
        self.help = help;
        self
    }
    #[doc = "Return human readable values for statistics."]
    pub fn human(mut self, human: Option<bool>) -> Self {
        self.human = human;
        self
    }
    #[doc = "If set to true segment stats will include stats for segments that are not currently loaded into memory"]
    pub fn include_unloaded_segments(mut self, include_unloaded_segments: Option<bool>) -> Self {
        self.include_unloaded_segments = include_unloaded_segments;
        self
    }
    #[doc = "Return local information, do not retrieve the state from master node (default: false)"]
    pub fn local(mut self, local: Option<bool>) -> Self {
        self.local = local;
        self
    }
    #[doc = "Explicit operation timeout for connection to master node"]
    pub fn master_timeout(mut self, master_timeout: Option<String>) -> Self {
        self.master_timeout = master_timeout;
        self
    }
    #[doc = "Pretty format the returned JSON response."]
    pub fn pretty(mut self, pretty: Option<bool>) -> Self {
        self.pretty = pretty;
        self
    }
    #[doc = "Set to true to return stats only for primary shards"]
    pub fn pri(mut self, pri: Option<bool>) -> Self {
        self.pri = pri;
        self
    }
    #[doc = "Comma-separated list of column names or column aliases to sort by"]
    pub fn s(mut self, s: Option<Vec<String>>) -> Self {
        self.s = s;
        self
    }
    #[doc = "The URL-encoded request definition. Useful for libraries that do not accept a request body for non-POST requests."]
    pub fn source(mut self, source: Option<String>) -> Self {
        self.source = source;
        self
    }
    #[doc = "Verbose mode. Display column headers"]
    pub fn v(mut self, v: Option<bool>) -> Self {
        self.v = v;
        self
    }
}
impl Sender for CatIndices {
    fn send(self) -> Result<ElasticsearchResponse, ElasticsearchError> {
<<<<<<< HEAD
        let path = "/_cat/indices";
        let method = HttpMethod::Get;
        let response = self.client.send::<()>(method, path, None, None)?;
=======
        let query_params = {
            #[derive(Serialize)]
            struct QueryParamsStruct {
                #[serde(rename = "bytes")]
                bytes: Option<Bytes>,
                #[serde(rename = "format")]
                format: Option<String>,
                #[serde(rename = "h")]
                h: Option<Vec<String>>,
                #[serde(rename = "health")]
                health: Option<Health>,
                #[serde(rename = "help")]
                help: Option<bool>,
                #[serde(rename = "include_unloaded_segments")]
                include_unloaded_segments: Option<bool>,
                #[serde(rename = "local")]
                local: Option<bool>,
                #[serde(rename = "master_timeout")]
                master_timeout: Option<String>,
                #[serde(rename = "pri")]
                pri: Option<bool>,
                #[serde(rename = "s")]
                s: Option<Vec<String>>,
                #[serde(rename = "v")]
                v: Option<bool>,
            }
            let query_params = QueryParamsStruct {
                bytes: self.bytes,
                format: self.format,
                h: self.h,
                health: self.health,
                help: self.help,
                include_unloaded_segments: self.include_unloaded_segments,
                local: self.local,
                master_timeout: self.master_timeout,
                pri: self.pri,
                s: self.s,
                v: self.v,
            };
            Some(query_params)
        };
        let body: Option<()> = None;
        let response = self
            .client
            .send(HttpMethod::Post, "/", query_params.as_ref(), body)?;
>>>>>>> 3ffacedc
        Ok(response)
    }
}
#[derive(Default)]
pub struct CatMaster {
    client: Elasticsearch,
    error_trace: Option<bool>,
    filter_path: Option<Vec<String>>,
    format: Option<String>,
    h: Option<Vec<String>>,
    help: Option<bool>,
    human: Option<bool>,
    local: Option<bool>,
    master_timeout: Option<String>,
    pretty: Option<bool>,
    s: Option<Vec<String>>,
    source: Option<String>,
    v: Option<bool>,
}
impl CatMaster {
    pub fn new(client: Elasticsearch) -> Self {
        CatMaster {
            client,
            ..Default::default()
        }
    }
    #[doc = "Include the stack trace of returned errors."]
    pub fn error_trace(mut self, error_trace: Option<bool>) -> Self {
        self.error_trace = error_trace;
        self
    }
    #[doc = "A comma-separated list of filters used to reduce the response."]
    pub fn filter_path(mut self, filter_path: Option<Vec<String>>) -> Self {
        self.filter_path = filter_path;
        self
    }
    #[doc = "a short version of the Accept header, e.g. json, yaml"]
    pub fn format(mut self, format: Option<String>) -> Self {
        self.format = format;
        self
    }
    #[doc = "Comma-separated list of column names to display"]
    pub fn h(mut self, h: Option<Vec<String>>) -> Self {
        self.h = h;
        self
    }
    #[doc = "Return help information"]
    pub fn help(mut self, help: Option<bool>) -> Self {
        self.help = help;
        self
    }
    #[doc = "Return human readable values for statistics."]
    pub fn human(mut self, human: Option<bool>) -> Self {
        self.human = human;
        self
    }
    #[doc = "Return local information, do not retrieve the state from master node (default: false)"]
    pub fn local(mut self, local: Option<bool>) -> Self {
        self.local = local;
        self
    }
    #[doc = "Explicit operation timeout for connection to master node"]
    pub fn master_timeout(mut self, master_timeout: Option<String>) -> Self {
        self.master_timeout = master_timeout;
        self
    }
    #[doc = "Pretty format the returned JSON response."]
    pub fn pretty(mut self, pretty: Option<bool>) -> Self {
        self.pretty = pretty;
        self
    }
    #[doc = "Comma-separated list of column names or column aliases to sort by"]
    pub fn s(mut self, s: Option<Vec<String>>) -> Self {
        self.s = s;
        self
    }
    #[doc = "The URL-encoded request definition. Useful for libraries that do not accept a request body for non-POST requests."]
    pub fn source(mut self, source: Option<String>) -> Self {
        self.source = source;
        self
    }
    #[doc = "Verbose mode. Display column headers"]
    pub fn v(mut self, v: Option<bool>) -> Self {
        self.v = v;
        self
    }
}
impl Sender for CatMaster {
    fn send(self) -> Result<ElasticsearchResponse, ElasticsearchError> {
<<<<<<< HEAD
        let path = "/_cat/master";
        let method = HttpMethod::Get;
        let response = self.client.send::<()>(method, path, None, None)?;
=======
        let query_params = {
            #[derive(Serialize)]
            struct QueryParamsStruct {
                #[serde(rename = "format")]
                format: Option<String>,
                #[serde(rename = "h")]
                h: Option<Vec<String>>,
                #[serde(rename = "help")]
                help: Option<bool>,
                #[serde(rename = "local")]
                local: Option<bool>,
                #[serde(rename = "master_timeout")]
                master_timeout: Option<String>,
                #[serde(rename = "s")]
                s: Option<Vec<String>>,
                #[serde(rename = "v")]
                v: Option<bool>,
            }
            let query_params = QueryParamsStruct {
                format: self.format,
                h: self.h,
                help: self.help,
                local: self.local,
                master_timeout: self.master_timeout,
                s: self.s,
                v: self.v,
            };
            Some(query_params)
        };
        let body: Option<()> = None;
        let response = self
            .client
            .send(HttpMethod::Post, "/", query_params.as_ref(), body)?;
>>>>>>> 3ffacedc
        Ok(response)
    }
}
#[derive(Default)]
pub struct CatNodeattrs {
    client: Elasticsearch,
    error_trace: Option<bool>,
    filter_path: Option<Vec<String>>,
    format: Option<String>,
    h: Option<Vec<String>>,
    help: Option<bool>,
    human: Option<bool>,
    local: Option<bool>,
    master_timeout: Option<String>,
    pretty: Option<bool>,
    s: Option<Vec<String>>,
    source: Option<String>,
    v: Option<bool>,
}
impl CatNodeattrs {
    pub fn new(client: Elasticsearch) -> Self {
        CatNodeattrs {
            client,
            ..Default::default()
        }
    }
    #[doc = "Include the stack trace of returned errors."]
    pub fn error_trace(mut self, error_trace: Option<bool>) -> Self {
        self.error_trace = error_trace;
        self
    }
    #[doc = "A comma-separated list of filters used to reduce the response."]
    pub fn filter_path(mut self, filter_path: Option<Vec<String>>) -> Self {
        self.filter_path = filter_path;
        self
    }
    #[doc = "a short version of the Accept header, e.g. json, yaml"]
    pub fn format(mut self, format: Option<String>) -> Self {
        self.format = format;
        self
    }
    #[doc = "Comma-separated list of column names to display"]
    pub fn h(mut self, h: Option<Vec<String>>) -> Self {
        self.h = h;
        self
    }
    #[doc = "Return help information"]
    pub fn help(mut self, help: Option<bool>) -> Self {
        self.help = help;
        self
    }
    #[doc = "Return human readable values for statistics."]
    pub fn human(mut self, human: Option<bool>) -> Self {
        self.human = human;
        self
    }
    #[doc = "Return local information, do not retrieve the state from master node (default: false)"]
    pub fn local(mut self, local: Option<bool>) -> Self {
        self.local = local;
        self
    }
    #[doc = "Explicit operation timeout for connection to master node"]
    pub fn master_timeout(mut self, master_timeout: Option<String>) -> Self {
        self.master_timeout = master_timeout;
        self
    }
    #[doc = "Pretty format the returned JSON response."]
    pub fn pretty(mut self, pretty: Option<bool>) -> Self {
        self.pretty = pretty;
        self
    }
    #[doc = "Comma-separated list of column names or column aliases to sort by"]
    pub fn s(mut self, s: Option<Vec<String>>) -> Self {
        self.s = s;
        self
    }
    #[doc = "The URL-encoded request definition. Useful for libraries that do not accept a request body for non-POST requests."]
    pub fn source(mut self, source: Option<String>) -> Self {
        self.source = source;
        self
    }
    #[doc = "Verbose mode. Display column headers"]
    pub fn v(mut self, v: Option<bool>) -> Self {
        self.v = v;
        self
    }
}
impl Sender for CatNodeattrs {
    fn send(self) -> Result<ElasticsearchResponse, ElasticsearchError> {
<<<<<<< HEAD
        let path = "/_cat/nodeattrs";
        let method = HttpMethod::Get;
        let response = self.client.send::<()>(method, path, None, None)?;
=======
        let query_params = {
            #[derive(Serialize)]
            struct QueryParamsStruct {
                #[serde(rename = "format")]
                format: Option<String>,
                #[serde(rename = "h")]
                h: Option<Vec<String>>,
                #[serde(rename = "help")]
                help: Option<bool>,
                #[serde(rename = "local")]
                local: Option<bool>,
                #[serde(rename = "master_timeout")]
                master_timeout: Option<String>,
                #[serde(rename = "s")]
                s: Option<Vec<String>>,
                #[serde(rename = "v")]
                v: Option<bool>,
            }
            let query_params = QueryParamsStruct {
                format: self.format,
                h: self.h,
                help: self.help,
                local: self.local,
                master_timeout: self.master_timeout,
                s: self.s,
                v: self.v,
            };
            Some(query_params)
        };
        let body: Option<()> = None;
        let response = self
            .client
            .send(HttpMethod::Post, "/", query_params.as_ref(), body)?;
>>>>>>> 3ffacedc
        Ok(response)
    }
}
#[derive(Default)]
pub struct CatNodes {
    client: Elasticsearch,
    error_trace: Option<bool>,
    filter_path: Option<Vec<String>>,
    format: Option<String>,
    full_id: Option<bool>,
    h: Option<Vec<String>>,
    help: Option<bool>,
    human: Option<bool>,
    local: Option<bool>,
    master_timeout: Option<String>,
    pretty: Option<bool>,
    s: Option<Vec<String>>,
    source: Option<String>,
    v: Option<bool>,
}
impl CatNodes {
    pub fn new(client: Elasticsearch) -> Self {
        CatNodes {
            client,
            ..Default::default()
        }
    }
    #[doc = "Include the stack trace of returned errors."]
    pub fn error_trace(mut self, error_trace: Option<bool>) -> Self {
        self.error_trace = error_trace;
        self
    }
    #[doc = "A comma-separated list of filters used to reduce the response."]
    pub fn filter_path(mut self, filter_path: Option<Vec<String>>) -> Self {
        self.filter_path = filter_path;
        self
    }
    #[doc = "a short version of the Accept header, e.g. json, yaml"]
    pub fn format(mut self, format: Option<String>) -> Self {
        self.format = format;
        self
    }
    #[doc = "Return the full node ID instead of the shortened version (default: false)"]
    pub fn full_id(mut self, full_id: Option<bool>) -> Self {
        self.full_id = full_id;
        self
    }
    #[doc = "Comma-separated list of column names to display"]
    pub fn h(mut self, h: Option<Vec<String>>) -> Self {
        self.h = h;
        self
    }
    #[doc = "Return help information"]
    pub fn help(mut self, help: Option<bool>) -> Self {
        self.help = help;
        self
    }
    #[doc = "Return human readable values for statistics."]
    pub fn human(mut self, human: Option<bool>) -> Self {
        self.human = human;
        self
    }
    #[doc = "Return local information, do not retrieve the state from master node (default: false)"]
    pub fn local(mut self, local: Option<bool>) -> Self {
        self.local = local;
        self
    }
    #[doc = "Explicit operation timeout for connection to master node"]
    pub fn master_timeout(mut self, master_timeout: Option<String>) -> Self {
        self.master_timeout = master_timeout;
        self
    }
    #[doc = "Pretty format the returned JSON response."]
    pub fn pretty(mut self, pretty: Option<bool>) -> Self {
        self.pretty = pretty;
        self
    }
    #[doc = "Comma-separated list of column names or column aliases to sort by"]
    pub fn s(mut self, s: Option<Vec<String>>) -> Self {
        self.s = s;
        self
    }
    #[doc = "The URL-encoded request definition. Useful for libraries that do not accept a request body for non-POST requests."]
    pub fn source(mut self, source: Option<String>) -> Self {
        self.source = source;
        self
    }
    #[doc = "Verbose mode. Display column headers"]
    pub fn v(mut self, v: Option<bool>) -> Self {
        self.v = v;
        self
    }
}
impl Sender for CatNodes {
    fn send(self) -> Result<ElasticsearchResponse, ElasticsearchError> {
<<<<<<< HEAD
        let path = "/_cat/nodes";
        let method = HttpMethod::Get;
        let response = self.client.send::<()>(method, path, None, None)?;
=======
        let query_params = {
            #[derive(Serialize)]
            struct QueryParamsStruct {
                #[serde(rename = "format")]
                format: Option<String>,
                #[serde(rename = "full_id")]
                full_id: Option<bool>,
                #[serde(rename = "h")]
                h: Option<Vec<String>>,
                #[serde(rename = "help")]
                help: Option<bool>,
                #[serde(rename = "local")]
                local: Option<bool>,
                #[serde(rename = "master_timeout")]
                master_timeout: Option<String>,
                #[serde(rename = "s")]
                s: Option<Vec<String>>,
                #[serde(rename = "v")]
                v: Option<bool>,
            }
            let query_params = QueryParamsStruct {
                format: self.format,
                full_id: self.full_id,
                h: self.h,
                help: self.help,
                local: self.local,
                master_timeout: self.master_timeout,
                s: self.s,
                v: self.v,
            };
            Some(query_params)
        };
        let body: Option<()> = None;
        let response = self
            .client
            .send(HttpMethod::Post, "/", query_params.as_ref(), body)?;
>>>>>>> 3ffacedc
        Ok(response)
    }
}
#[derive(Default)]
pub struct CatPendingTasks {
    client: Elasticsearch,
    error_trace: Option<bool>,
    filter_path: Option<Vec<String>>,
    format: Option<String>,
    h: Option<Vec<String>>,
    help: Option<bool>,
    human: Option<bool>,
    local: Option<bool>,
    master_timeout: Option<String>,
    pretty: Option<bool>,
    s: Option<Vec<String>>,
    source: Option<String>,
    v: Option<bool>,
}
impl CatPendingTasks {
    pub fn new(client: Elasticsearch) -> Self {
        CatPendingTasks {
            client,
            ..Default::default()
        }
    }
    #[doc = "Include the stack trace of returned errors."]
    pub fn error_trace(mut self, error_trace: Option<bool>) -> Self {
        self.error_trace = error_trace;
        self
    }
    #[doc = "A comma-separated list of filters used to reduce the response."]
    pub fn filter_path(mut self, filter_path: Option<Vec<String>>) -> Self {
        self.filter_path = filter_path;
        self
    }
    #[doc = "a short version of the Accept header, e.g. json, yaml"]
    pub fn format(mut self, format: Option<String>) -> Self {
        self.format = format;
        self
    }
    #[doc = "Comma-separated list of column names to display"]
    pub fn h(mut self, h: Option<Vec<String>>) -> Self {
        self.h = h;
        self
    }
    #[doc = "Return help information"]
    pub fn help(mut self, help: Option<bool>) -> Self {
        self.help = help;
        self
    }
    #[doc = "Return human readable values for statistics."]
    pub fn human(mut self, human: Option<bool>) -> Self {
        self.human = human;
        self
    }
    #[doc = "Return local information, do not retrieve the state from master node (default: false)"]
    pub fn local(mut self, local: Option<bool>) -> Self {
        self.local = local;
        self
    }
    #[doc = "Explicit operation timeout for connection to master node"]
    pub fn master_timeout(mut self, master_timeout: Option<String>) -> Self {
        self.master_timeout = master_timeout;
        self
    }
    #[doc = "Pretty format the returned JSON response."]
    pub fn pretty(mut self, pretty: Option<bool>) -> Self {
        self.pretty = pretty;
        self
    }
    #[doc = "Comma-separated list of column names or column aliases to sort by"]
    pub fn s(mut self, s: Option<Vec<String>>) -> Self {
        self.s = s;
        self
    }
    #[doc = "The URL-encoded request definition. Useful for libraries that do not accept a request body for non-POST requests."]
    pub fn source(mut self, source: Option<String>) -> Self {
        self.source = source;
        self
    }
    #[doc = "Verbose mode. Display column headers"]
    pub fn v(mut self, v: Option<bool>) -> Self {
        self.v = v;
        self
    }
}
impl Sender for CatPendingTasks {
    fn send(self) -> Result<ElasticsearchResponse, ElasticsearchError> {
<<<<<<< HEAD
        let path = "/_cat/pending_tasks";
        let method = HttpMethod::Get;
        let response = self.client.send::<()>(method, path, None, None)?;
=======
        let query_params = {
            #[derive(Serialize)]
            struct QueryParamsStruct {
                #[serde(rename = "format")]
                format: Option<String>,
                #[serde(rename = "h")]
                h: Option<Vec<String>>,
                #[serde(rename = "help")]
                help: Option<bool>,
                #[serde(rename = "local")]
                local: Option<bool>,
                #[serde(rename = "master_timeout")]
                master_timeout: Option<String>,
                #[serde(rename = "s")]
                s: Option<Vec<String>>,
                #[serde(rename = "v")]
                v: Option<bool>,
            }
            let query_params = QueryParamsStruct {
                format: self.format,
                h: self.h,
                help: self.help,
                local: self.local,
                master_timeout: self.master_timeout,
                s: self.s,
                v: self.v,
            };
            Some(query_params)
        };
        let body: Option<()> = None;
        let response = self
            .client
            .send(HttpMethod::Post, "/", query_params.as_ref(), body)?;
>>>>>>> 3ffacedc
        Ok(response)
    }
}
#[derive(Default)]
pub struct CatPlugins {
    client: Elasticsearch,
    error_trace: Option<bool>,
    filter_path: Option<Vec<String>>,
    format: Option<String>,
    h: Option<Vec<String>>,
    help: Option<bool>,
    human: Option<bool>,
    local: Option<bool>,
    master_timeout: Option<String>,
    pretty: Option<bool>,
    s: Option<Vec<String>>,
    source: Option<String>,
    v: Option<bool>,
}
impl CatPlugins {
    pub fn new(client: Elasticsearch) -> Self {
        CatPlugins {
            client,
            ..Default::default()
        }
    }
    #[doc = "Include the stack trace of returned errors."]
    pub fn error_trace(mut self, error_trace: Option<bool>) -> Self {
        self.error_trace = error_trace;
        self
    }
    #[doc = "A comma-separated list of filters used to reduce the response."]
    pub fn filter_path(mut self, filter_path: Option<Vec<String>>) -> Self {
        self.filter_path = filter_path;
        self
    }
    #[doc = "a short version of the Accept header, e.g. json, yaml"]
    pub fn format(mut self, format: Option<String>) -> Self {
        self.format = format;
        self
    }
    #[doc = "Comma-separated list of column names to display"]
    pub fn h(mut self, h: Option<Vec<String>>) -> Self {
        self.h = h;
        self
    }
    #[doc = "Return help information"]
    pub fn help(mut self, help: Option<bool>) -> Self {
        self.help = help;
        self
    }
    #[doc = "Return human readable values for statistics."]
    pub fn human(mut self, human: Option<bool>) -> Self {
        self.human = human;
        self
    }
    #[doc = "Return local information, do not retrieve the state from master node (default: false)"]
    pub fn local(mut self, local: Option<bool>) -> Self {
        self.local = local;
        self
    }
    #[doc = "Explicit operation timeout for connection to master node"]
    pub fn master_timeout(mut self, master_timeout: Option<String>) -> Self {
        self.master_timeout = master_timeout;
        self
    }
    #[doc = "Pretty format the returned JSON response."]
    pub fn pretty(mut self, pretty: Option<bool>) -> Self {
        self.pretty = pretty;
        self
    }
    #[doc = "Comma-separated list of column names or column aliases to sort by"]
    pub fn s(mut self, s: Option<Vec<String>>) -> Self {
        self.s = s;
        self
    }
    #[doc = "The URL-encoded request definition. Useful for libraries that do not accept a request body for non-POST requests."]
    pub fn source(mut self, source: Option<String>) -> Self {
        self.source = source;
        self
    }
    #[doc = "Verbose mode. Display column headers"]
    pub fn v(mut self, v: Option<bool>) -> Self {
        self.v = v;
        self
    }
}
impl Sender for CatPlugins {
    fn send(self) -> Result<ElasticsearchResponse, ElasticsearchError> {
<<<<<<< HEAD
        let path = "/_cat/plugins";
        let method = HttpMethod::Get;
        let response = self.client.send::<()>(method, path, None, None)?;
=======
        let query_params = {
            #[derive(Serialize)]
            struct QueryParamsStruct {
                #[serde(rename = "format")]
                format: Option<String>,
                #[serde(rename = "h")]
                h: Option<Vec<String>>,
                #[serde(rename = "help")]
                help: Option<bool>,
                #[serde(rename = "local")]
                local: Option<bool>,
                #[serde(rename = "master_timeout")]
                master_timeout: Option<String>,
                #[serde(rename = "s")]
                s: Option<Vec<String>>,
                #[serde(rename = "v")]
                v: Option<bool>,
            }
            let query_params = QueryParamsStruct {
                format: self.format,
                h: self.h,
                help: self.help,
                local: self.local,
                master_timeout: self.master_timeout,
                s: self.s,
                v: self.v,
            };
            Some(query_params)
        };
        let body: Option<()> = None;
        let response = self
            .client
            .send(HttpMethod::Post, "/", query_params.as_ref(), body)?;
>>>>>>> 3ffacedc
        Ok(response)
    }
}
#[derive(Default)]
pub struct CatRecovery {
    client: Elasticsearch,
    bytes: Option<Bytes>,
    error_trace: Option<bool>,
    filter_path: Option<Vec<String>>,
    format: Option<String>,
    h: Option<Vec<String>>,
    help: Option<bool>,
    human: Option<bool>,
    index: Option<Vec<String>>,
    master_timeout: Option<String>,
    pretty: Option<bool>,
    s: Option<Vec<String>>,
    source: Option<String>,
    v: Option<bool>,
}
impl CatRecovery {
    pub fn new(client: Elasticsearch) -> Self {
        CatRecovery {
            client,
            ..Default::default()
        }
    }
    #[doc = "The unit in which to display byte values"]
    pub fn bytes(mut self, bytes: Option<Bytes>) -> Self {
        self.bytes = bytes;
        self
    }
    #[doc = "Include the stack trace of returned errors."]
    pub fn error_trace(mut self, error_trace: Option<bool>) -> Self {
        self.error_trace = error_trace;
        self
    }
    #[doc = "A comma-separated list of filters used to reduce the response."]
    pub fn filter_path(mut self, filter_path: Option<Vec<String>>) -> Self {
        self.filter_path = filter_path;
        self
    }
    #[doc = "a short version of the Accept header, e.g. json, yaml"]
    pub fn format(mut self, format: Option<String>) -> Self {
        self.format = format;
        self
    }
    #[doc = "Comma-separated list of column names to display"]
    pub fn h(mut self, h: Option<Vec<String>>) -> Self {
        self.h = h;
        self
    }
    #[doc = "Return help information"]
    pub fn help(mut self, help: Option<bool>) -> Self {
        self.help = help;
        self
    }
    #[doc = "Return human readable values for statistics."]
    pub fn human(mut self, human: Option<bool>) -> Self {
        self.human = human;
        self
    }
    #[doc = "Explicit operation timeout for connection to master node"]
    pub fn master_timeout(mut self, master_timeout: Option<String>) -> Self {
        self.master_timeout = master_timeout;
        self
    }
    #[doc = "Pretty format the returned JSON response."]
    pub fn pretty(mut self, pretty: Option<bool>) -> Self {
        self.pretty = pretty;
        self
    }
    #[doc = "Comma-separated list of column names or column aliases to sort by"]
    pub fn s(mut self, s: Option<Vec<String>>) -> Self {
        self.s = s;
        self
    }
    #[doc = "The URL-encoded request definition. Useful for libraries that do not accept a request body for non-POST requests."]
    pub fn source(mut self, source: Option<String>) -> Self {
        self.source = source;
        self
    }
    #[doc = "Verbose mode. Display column headers"]
    pub fn v(mut self, v: Option<bool>) -> Self {
        self.v = v;
        self
    }
}
impl Sender for CatRecovery {
    fn send(self) -> Result<ElasticsearchResponse, ElasticsearchError> {
<<<<<<< HEAD
        let path = "/_cat/recovery";
        let method = HttpMethod::Get;
        let response = self.client.send::<()>(method, path, None, None)?;
=======
        let query_params = {
            #[derive(Serialize)]
            struct QueryParamsStruct {
                #[serde(rename = "bytes")]
                bytes: Option<Bytes>,
                #[serde(rename = "format")]
                format: Option<String>,
                #[serde(rename = "h")]
                h: Option<Vec<String>>,
                #[serde(rename = "help")]
                help: Option<bool>,
                #[serde(rename = "master_timeout")]
                master_timeout: Option<String>,
                #[serde(rename = "s")]
                s: Option<Vec<String>>,
                #[serde(rename = "v")]
                v: Option<bool>,
            }
            let query_params = QueryParamsStruct {
                bytes: self.bytes,
                format: self.format,
                h: self.h,
                help: self.help,
                master_timeout: self.master_timeout,
                s: self.s,
                v: self.v,
            };
            Some(query_params)
        };
        let body: Option<()> = None;
        let response = self
            .client
            .send(HttpMethod::Post, "/", query_params.as_ref(), body)?;
>>>>>>> 3ffacedc
        Ok(response)
    }
}
#[derive(Default)]
pub struct CatRepositories {
    client: Elasticsearch,
    error_trace: Option<bool>,
    filter_path: Option<Vec<String>>,
    format: Option<String>,
    h: Option<Vec<String>>,
    help: Option<bool>,
    human: Option<bool>,
    local: Option<bool>,
    master_timeout: Option<String>,
    pretty: Option<bool>,
    s: Option<Vec<String>>,
    source: Option<String>,
    v: Option<bool>,
}
impl CatRepositories {
    pub fn new(client: Elasticsearch) -> Self {
        CatRepositories {
            client,
            ..Default::default()
        }
    }
    #[doc = "Include the stack trace of returned errors."]
    pub fn error_trace(mut self, error_trace: Option<bool>) -> Self {
        self.error_trace = error_trace;
        self
    }
    #[doc = "A comma-separated list of filters used to reduce the response."]
    pub fn filter_path(mut self, filter_path: Option<Vec<String>>) -> Self {
        self.filter_path = filter_path;
        self
    }
    #[doc = "a short version of the Accept header, e.g. json, yaml"]
    pub fn format(mut self, format: Option<String>) -> Self {
        self.format = format;
        self
    }
    #[doc = "Comma-separated list of column names to display"]
    pub fn h(mut self, h: Option<Vec<String>>) -> Self {
        self.h = h;
        self
    }
    #[doc = "Return help information"]
    pub fn help(mut self, help: Option<bool>) -> Self {
        self.help = help;
        self
    }
    #[doc = "Return human readable values for statistics."]
    pub fn human(mut self, human: Option<bool>) -> Self {
        self.human = human;
        self
    }
    #[doc = "Return local information, do not retrieve the state from master node"]
    pub fn local(mut self, local: Option<bool>) -> Self {
        self.local = local;
        self
    }
    #[doc = "Explicit operation timeout for connection to master node"]
    pub fn master_timeout(mut self, master_timeout: Option<String>) -> Self {
        self.master_timeout = master_timeout;
        self
    }
    #[doc = "Pretty format the returned JSON response."]
    pub fn pretty(mut self, pretty: Option<bool>) -> Self {
        self.pretty = pretty;
        self
    }
    #[doc = "Comma-separated list of column names or column aliases to sort by"]
    pub fn s(mut self, s: Option<Vec<String>>) -> Self {
        self.s = s;
        self
    }
    #[doc = "The URL-encoded request definition. Useful for libraries that do not accept a request body for non-POST requests."]
    pub fn source(mut self, source: Option<String>) -> Self {
        self.source = source;
        self
    }
    #[doc = "Verbose mode. Display column headers"]
    pub fn v(mut self, v: Option<bool>) -> Self {
        self.v = v;
        self
    }
}
impl Sender for CatRepositories {
    fn send(self) -> Result<ElasticsearchResponse, ElasticsearchError> {
<<<<<<< HEAD
        let path = "/_cat/repositories";
        let method = HttpMethod::Get;
        let response = self.client.send::<()>(method, path, None, None)?;
=======
        let query_params = {
            #[derive(Serialize)]
            struct QueryParamsStruct {
                #[serde(rename = "format")]
                format: Option<String>,
                #[serde(rename = "h")]
                h: Option<Vec<String>>,
                #[serde(rename = "help")]
                help: Option<bool>,
                #[serde(rename = "local")]
                local: Option<bool>,
                #[serde(rename = "master_timeout")]
                master_timeout: Option<String>,
                #[serde(rename = "s")]
                s: Option<Vec<String>>,
                #[serde(rename = "v")]
                v: Option<bool>,
            }
            let query_params = QueryParamsStruct {
                format: self.format,
                h: self.h,
                help: self.help,
                local: self.local,
                master_timeout: self.master_timeout,
                s: self.s,
                v: self.v,
            };
            Some(query_params)
        };
        let body: Option<()> = None;
        let response = self
            .client
            .send(HttpMethod::Post, "/", query_params.as_ref(), body)?;
>>>>>>> 3ffacedc
        Ok(response)
    }
}
#[derive(Default)]
pub struct CatSegments {
    client: Elasticsearch,
    bytes: Option<Bytes>,
    error_trace: Option<bool>,
    filter_path: Option<Vec<String>>,
    format: Option<String>,
    h: Option<Vec<String>>,
    help: Option<bool>,
    human: Option<bool>,
    index: Option<Vec<String>>,
    pretty: Option<bool>,
    s: Option<Vec<String>>,
    source: Option<String>,
    v: Option<bool>,
}
impl CatSegments {
    pub fn new(client: Elasticsearch) -> Self {
        CatSegments {
            client,
            ..Default::default()
        }
    }
    #[doc = "The unit in which to display byte values"]
    pub fn bytes(mut self, bytes: Option<Bytes>) -> Self {
        self.bytes = bytes;
        self
    }
    #[doc = "Include the stack trace of returned errors."]
    pub fn error_trace(mut self, error_trace: Option<bool>) -> Self {
        self.error_trace = error_trace;
        self
    }
    #[doc = "A comma-separated list of filters used to reduce the response."]
    pub fn filter_path(mut self, filter_path: Option<Vec<String>>) -> Self {
        self.filter_path = filter_path;
        self
    }
    #[doc = "a short version of the Accept header, e.g. json, yaml"]
    pub fn format(mut self, format: Option<String>) -> Self {
        self.format = format;
        self
    }
    #[doc = "Comma-separated list of column names to display"]
    pub fn h(mut self, h: Option<Vec<String>>) -> Self {
        self.h = h;
        self
    }
    #[doc = "Return help information"]
    pub fn help(mut self, help: Option<bool>) -> Self {
        self.help = help;
        self
    }
    #[doc = "Return human readable values for statistics."]
    pub fn human(mut self, human: Option<bool>) -> Self {
        self.human = human;
        self
    }
    #[doc = "Pretty format the returned JSON response."]
    pub fn pretty(mut self, pretty: Option<bool>) -> Self {
        self.pretty = pretty;
        self
    }
    #[doc = "Comma-separated list of column names or column aliases to sort by"]
    pub fn s(mut self, s: Option<Vec<String>>) -> Self {
        self.s = s;
        self
    }
    #[doc = "The URL-encoded request definition. Useful for libraries that do not accept a request body for non-POST requests."]
    pub fn source(mut self, source: Option<String>) -> Self {
        self.source = source;
        self
    }
    #[doc = "Verbose mode. Display column headers"]
    pub fn v(mut self, v: Option<bool>) -> Self {
        self.v = v;
        self
    }
}
impl Sender for CatSegments {
    fn send(self) -> Result<ElasticsearchResponse, ElasticsearchError> {
<<<<<<< HEAD
        let path = "/_cat/segments";
        let method = HttpMethod::Get;
        let response = self.client.send::<()>(method, path, None, None)?;
=======
        let query_params = {
            #[derive(Serialize)]
            struct QueryParamsStruct {
                #[serde(rename = "bytes")]
                bytes: Option<Bytes>,
                #[serde(rename = "format")]
                format: Option<String>,
                #[serde(rename = "h")]
                h: Option<Vec<String>>,
                #[serde(rename = "help")]
                help: Option<bool>,
                #[serde(rename = "s")]
                s: Option<Vec<String>>,
                #[serde(rename = "v")]
                v: Option<bool>,
            }
            let query_params = QueryParamsStruct {
                bytes: self.bytes,
                format: self.format,
                h: self.h,
                help: self.help,
                s: self.s,
                v: self.v,
            };
            Some(query_params)
        };
        let body: Option<()> = None;
        let response = self
            .client
            .send(HttpMethod::Post, "/", query_params.as_ref(), body)?;
>>>>>>> 3ffacedc
        Ok(response)
    }
}
#[derive(Default)]
pub struct CatShards {
    client: Elasticsearch,
    bytes: Option<Bytes>,
    error_trace: Option<bool>,
    filter_path: Option<Vec<String>>,
    format: Option<String>,
    h: Option<Vec<String>>,
    help: Option<bool>,
    human: Option<bool>,
    index: Option<Vec<String>>,
    local: Option<bool>,
    master_timeout: Option<String>,
    pretty: Option<bool>,
    s: Option<Vec<String>>,
    source: Option<String>,
    v: Option<bool>,
}
impl CatShards {
    pub fn new(client: Elasticsearch) -> Self {
        CatShards {
            client,
            ..Default::default()
        }
    }
    #[doc = "The unit in which to display byte values"]
    pub fn bytes(mut self, bytes: Option<Bytes>) -> Self {
        self.bytes = bytes;
        self
    }
    #[doc = "Include the stack trace of returned errors."]
    pub fn error_trace(mut self, error_trace: Option<bool>) -> Self {
        self.error_trace = error_trace;
        self
    }
    #[doc = "A comma-separated list of filters used to reduce the response."]
    pub fn filter_path(mut self, filter_path: Option<Vec<String>>) -> Self {
        self.filter_path = filter_path;
        self
    }
    #[doc = "a short version of the Accept header, e.g. json, yaml"]
    pub fn format(mut self, format: Option<String>) -> Self {
        self.format = format;
        self
    }
    #[doc = "Comma-separated list of column names to display"]
    pub fn h(mut self, h: Option<Vec<String>>) -> Self {
        self.h = h;
        self
    }
    #[doc = "Return help information"]
    pub fn help(mut self, help: Option<bool>) -> Self {
        self.help = help;
        self
    }
    #[doc = "Return human readable values for statistics."]
    pub fn human(mut self, human: Option<bool>) -> Self {
        self.human = human;
        self
    }
    #[doc = "Return local information, do not retrieve the state from master node (default: false)"]
    pub fn local(mut self, local: Option<bool>) -> Self {
        self.local = local;
        self
    }
    #[doc = "Explicit operation timeout for connection to master node"]
    pub fn master_timeout(mut self, master_timeout: Option<String>) -> Self {
        self.master_timeout = master_timeout;
        self
    }
    #[doc = "Pretty format the returned JSON response."]
    pub fn pretty(mut self, pretty: Option<bool>) -> Self {
        self.pretty = pretty;
        self
    }
    #[doc = "Comma-separated list of column names or column aliases to sort by"]
    pub fn s(mut self, s: Option<Vec<String>>) -> Self {
        self.s = s;
        self
    }
    #[doc = "The URL-encoded request definition. Useful for libraries that do not accept a request body for non-POST requests."]
    pub fn source(mut self, source: Option<String>) -> Self {
        self.source = source;
        self
    }
    #[doc = "Verbose mode. Display column headers"]
    pub fn v(mut self, v: Option<bool>) -> Self {
        self.v = v;
        self
    }
}
impl Sender for CatShards {
    fn send(self) -> Result<ElasticsearchResponse, ElasticsearchError> {
<<<<<<< HEAD
        let path = "/_cat/shards";
        let method = HttpMethod::Get;
        let response = self.client.send::<()>(method, path, None, None)?;
=======
        let query_params = {
            #[derive(Serialize)]
            struct QueryParamsStruct {
                #[serde(rename = "bytes")]
                bytes: Option<Bytes>,
                #[serde(rename = "format")]
                format: Option<String>,
                #[serde(rename = "h")]
                h: Option<Vec<String>>,
                #[serde(rename = "help")]
                help: Option<bool>,
                #[serde(rename = "local")]
                local: Option<bool>,
                #[serde(rename = "master_timeout")]
                master_timeout: Option<String>,
                #[serde(rename = "s")]
                s: Option<Vec<String>>,
                #[serde(rename = "v")]
                v: Option<bool>,
            }
            let query_params = QueryParamsStruct {
                bytes: self.bytes,
                format: self.format,
                h: self.h,
                help: self.help,
                local: self.local,
                master_timeout: self.master_timeout,
                s: self.s,
                v: self.v,
            };
            Some(query_params)
        };
        let body: Option<()> = None;
        let response = self
            .client
            .send(HttpMethod::Post, "/", query_params.as_ref(), body)?;
>>>>>>> 3ffacedc
        Ok(response)
    }
}
#[derive(Default)]
pub struct CatSnapshots {
    client: Elasticsearch,
    error_trace: Option<bool>,
    filter_path: Option<Vec<String>>,
    format: Option<String>,
    h: Option<Vec<String>>,
    help: Option<bool>,
    human: Option<bool>,
    ignore_unavailable: Option<bool>,
    master_timeout: Option<String>,
    pretty: Option<bool>,
    repository: Option<Vec<String>>,
    s: Option<Vec<String>>,
    source: Option<String>,
    v: Option<bool>,
}
impl CatSnapshots {
    pub fn new(client: Elasticsearch) -> Self {
        CatSnapshots {
            client,
            ..Default::default()
        }
    }
    #[doc = "Include the stack trace of returned errors."]
    pub fn error_trace(mut self, error_trace: Option<bool>) -> Self {
        self.error_trace = error_trace;
        self
    }
    #[doc = "A comma-separated list of filters used to reduce the response."]
    pub fn filter_path(mut self, filter_path: Option<Vec<String>>) -> Self {
        self.filter_path = filter_path;
        self
    }
    #[doc = "a short version of the Accept header, e.g. json, yaml"]
    pub fn format(mut self, format: Option<String>) -> Self {
        self.format = format;
        self
    }
    #[doc = "Comma-separated list of column names to display"]
    pub fn h(mut self, h: Option<Vec<String>>) -> Self {
        self.h = h;
        self
    }
    #[doc = "Return help information"]
    pub fn help(mut self, help: Option<bool>) -> Self {
        self.help = help;
        self
    }
    #[doc = "Return human readable values for statistics."]
    pub fn human(mut self, human: Option<bool>) -> Self {
        self.human = human;
        self
    }
    #[doc = "Set to true to ignore unavailable snapshots"]
    pub fn ignore_unavailable(mut self, ignore_unavailable: Option<bool>) -> Self {
        self.ignore_unavailable = ignore_unavailable;
        self
    }
    #[doc = "Explicit operation timeout for connection to master node"]
    pub fn master_timeout(mut self, master_timeout: Option<String>) -> Self {
        self.master_timeout = master_timeout;
        self
    }
    #[doc = "Pretty format the returned JSON response."]
    pub fn pretty(mut self, pretty: Option<bool>) -> Self {
        self.pretty = pretty;
        self
    }
    #[doc = "Comma-separated list of column names or column aliases to sort by"]
    pub fn s(mut self, s: Option<Vec<String>>) -> Self {
        self.s = s;
        self
    }
    #[doc = "The URL-encoded request definition. Useful for libraries that do not accept a request body for non-POST requests."]
    pub fn source(mut self, source: Option<String>) -> Self {
        self.source = source;
        self
    }
    #[doc = "Verbose mode. Display column headers"]
    pub fn v(mut self, v: Option<bool>) -> Self {
        self.v = v;
        self
    }
}
impl Sender for CatSnapshots {
    fn send(self) -> Result<ElasticsearchResponse, ElasticsearchError> {
<<<<<<< HEAD
        let path = "/_cat/snapshots";
        let method = HttpMethod::Get;
        let response = self.client.send::<()>(method, path, None, None)?;
=======
        let query_params = {
            #[derive(Serialize)]
            struct QueryParamsStruct {
                #[serde(rename = "format")]
                format: Option<String>,
                #[serde(rename = "h")]
                h: Option<Vec<String>>,
                #[serde(rename = "help")]
                help: Option<bool>,
                #[serde(rename = "ignore_unavailable")]
                ignore_unavailable: Option<bool>,
                #[serde(rename = "master_timeout")]
                master_timeout: Option<String>,
                #[serde(rename = "s")]
                s: Option<Vec<String>>,
                #[serde(rename = "v")]
                v: Option<bool>,
            }
            let query_params = QueryParamsStruct {
                format: self.format,
                h: self.h,
                help: self.help,
                ignore_unavailable: self.ignore_unavailable,
                master_timeout: self.master_timeout,
                s: self.s,
                v: self.v,
            };
            Some(query_params)
        };
        let body: Option<()> = None;
        let response = self
            .client
            .send(HttpMethod::Post, "/", query_params.as_ref(), body)?;
>>>>>>> 3ffacedc
        Ok(response)
    }
}
#[derive(Default)]
pub struct CatTasks {
    client: Elasticsearch,
    actions: Option<Vec<String>>,
    detailed: Option<bool>,
    error_trace: Option<bool>,
    filter_path: Option<Vec<String>>,
    format: Option<String>,
    h: Option<Vec<String>>,
    help: Option<bool>,
    human: Option<bool>,
    node_id: Option<Vec<String>>,
    parent_task: Option<i64>,
    pretty: Option<bool>,
    s: Option<Vec<String>>,
    source: Option<String>,
    v: Option<bool>,
}
impl CatTasks {
    pub fn new(client: Elasticsearch) -> Self {
        CatTasks {
            client,
            ..Default::default()
        }
    }
    #[doc = "A comma-separated list of actions that should be returned. Leave empty to return all."]
    pub fn actions(mut self, actions: Option<Vec<String>>) -> Self {
        self.actions = actions;
        self
    }
    #[doc = "Return detailed task information (default: false)"]
    pub fn detailed(mut self, detailed: Option<bool>) -> Self {
        self.detailed = detailed;
        self
    }
    #[doc = "Include the stack trace of returned errors."]
    pub fn error_trace(mut self, error_trace: Option<bool>) -> Self {
        self.error_trace = error_trace;
        self
    }
    #[doc = "A comma-separated list of filters used to reduce the response."]
    pub fn filter_path(mut self, filter_path: Option<Vec<String>>) -> Self {
        self.filter_path = filter_path;
        self
    }
    #[doc = "a short version of the Accept header, e.g. json, yaml"]
    pub fn format(mut self, format: Option<String>) -> Self {
        self.format = format;
        self
    }
    #[doc = "Comma-separated list of column names to display"]
    pub fn h(mut self, h: Option<Vec<String>>) -> Self {
        self.h = h;
        self
    }
    #[doc = "Return help information"]
    pub fn help(mut self, help: Option<bool>) -> Self {
        self.help = help;
        self
    }
    #[doc = "Return human readable values for statistics."]
    pub fn human(mut self, human: Option<bool>) -> Self {
        self.human = human;
        self
    }
    #[doc = "A comma-separated list of node IDs or names to limit the returned information; use `_local` to return information from the node you're connecting to, leave empty to get information from all nodes"]
    pub fn node_id(mut self, node_id: Option<Vec<String>>) -> Self {
        self.node_id = node_id;
        self
    }
    #[doc = "Return tasks with specified parent task id. Set to -1 to return all."]
    pub fn parent_task(mut self, parent_task: Option<i64>) -> Self {
        self.parent_task = parent_task;
        self
    }
    #[doc = "Pretty format the returned JSON response."]
    pub fn pretty(mut self, pretty: Option<bool>) -> Self {
        self.pretty = pretty;
        self
    }
    #[doc = "Comma-separated list of column names or column aliases to sort by"]
    pub fn s(mut self, s: Option<Vec<String>>) -> Self {
        self.s = s;
        self
    }
    #[doc = "The URL-encoded request definition. Useful for libraries that do not accept a request body for non-POST requests."]
    pub fn source(mut self, source: Option<String>) -> Self {
        self.source = source;
        self
    }
    #[doc = "Verbose mode. Display column headers"]
    pub fn v(mut self, v: Option<bool>) -> Self {
        self.v = v;
        self
    }
}
impl Sender for CatTasks {
    fn send(self) -> Result<ElasticsearchResponse, ElasticsearchError> {
<<<<<<< HEAD
        let path = "/_cat/tasks";
        let method = HttpMethod::Get;
        let response = self.client.send::<()>(method, path, None, None)?;
=======
        let query_params = {
            #[derive(Serialize)]
            struct QueryParamsStruct {
                #[serde(rename = "actions")]
                actions: Option<Vec<String>>,
                #[serde(rename = "detailed")]
                detailed: Option<bool>,
                #[serde(rename = "format")]
                format: Option<String>,
                #[serde(rename = "h")]
                h: Option<Vec<String>>,
                #[serde(rename = "help")]
                help: Option<bool>,
                #[serde(rename = "node_id")]
                node_id: Option<Vec<String>>,
                #[serde(rename = "parent_task")]
                parent_task: Option<i64>,
                #[serde(rename = "s")]
                s: Option<Vec<String>>,
                #[serde(rename = "v")]
                v: Option<bool>,
            }
            let query_params = QueryParamsStruct {
                actions: self.actions,
                detailed: self.detailed,
                format: self.format,
                h: self.h,
                help: self.help,
                node_id: self.node_id,
                parent_task: self.parent_task,
                s: self.s,
                v: self.v,
            };
            Some(query_params)
        };
        let body: Option<()> = None;
        let response = self
            .client
            .send(HttpMethod::Post, "/", query_params.as_ref(), body)?;
>>>>>>> 3ffacedc
        Ok(response)
    }
}
#[derive(Default)]
pub struct CatTemplates {
    client: Elasticsearch,
    error_trace: Option<bool>,
    filter_path: Option<Vec<String>>,
    format: Option<String>,
    h: Option<Vec<String>>,
    help: Option<bool>,
    human: Option<bool>,
    local: Option<bool>,
    master_timeout: Option<String>,
    name: Option<String>,
    pretty: Option<bool>,
    s: Option<Vec<String>>,
    source: Option<String>,
    v: Option<bool>,
}
impl CatTemplates {
    pub fn new(client: Elasticsearch) -> Self {
        CatTemplates {
            client,
            ..Default::default()
        }
    }
    #[doc = "Include the stack trace of returned errors."]
    pub fn error_trace(mut self, error_trace: Option<bool>) -> Self {
        self.error_trace = error_trace;
        self
    }
    #[doc = "A comma-separated list of filters used to reduce the response."]
    pub fn filter_path(mut self, filter_path: Option<Vec<String>>) -> Self {
        self.filter_path = filter_path;
        self
    }
    #[doc = "a short version of the Accept header, e.g. json, yaml"]
    pub fn format(mut self, format: Option<String>) -> Self {
        self.format = format;
        self
    }
    #[doc = "Comma-separated list of column names to display"]
    pub fn h(mut self, h: Option<Vec<String>>) -> Self {
        self.h = h;
        self
    }
    #[doc = "Return help information"]
    pub fn help(mut self, help: Option<bool>) -> Self {
        self.help = help;
        self
    }
    #[doc = "Return human readable values for statistics."]
    pub fn human(mut self, human: Option<bool>) -> Self {
        self.human = human;
        self
    }
    #[doc = "Return local information, do not retrieve the state from master node (default: false)"]
    pub fn local(mut self, local: Option<bool>) -> Self {
        self.local = local;
        self
    }
    #[doc = "Explicit operation timeout for connection to master node"]
    pub fn master_timeout(mut self, master_timeout: Option<String>) -> Self {
        self.master_timeout = master_timeout;
        self
    }
    #[doc = "Pretty format the returned JSON response."]
    pub fn pretty(mut self, pretty: Option<bool>) -> Self {
        self.pretty = pretty;
        self
    }
    #[doc = "Comma-separated list of column names or column aliases to sort by"]
    pub fn s(mut self, s: Option<Vec<String>>) -> Self {
        self.s = s;
        self
    }
    #[doc = "The URL-encoded request definition. Useful for libraries that do not accept a request body for non-POST requests."]
    pub fn source(mut self, source: Option<String>) -> Self {
        self.source = source;
        self
    }
    #[doc = "Verbose mode. Display column headers"]
    pub fn v(mut self, v: Option<bool>) -> Self {
        self.v = v;
        self
    }
}
impl Sender for CatTemplates {
    fn send(self) -> Result<ElasticsearchResponse, ElasticsearchError> {
<<<<<<< HEAD
        let path = "/_cat/templates";
        let method = HttpMethod::Get;
        let response = self.client.send::<()>(method, path, None, None)?;
=======
        let query_params = {
            #[derive(Serialize)]
            struct QueryParamsStruct {
                #[serde(rename = "format")]
                format: Option<String>,
                #[serde(rename = "h")]
                h: Option<Vec<String>>,
                #[serde(rename = "help")]
                help: Option<bool>,
                #[serde(rename = "local")]
                local: Option<bool>,
                #[serde(rename = "master_timeout")]
                master_timeout: Option<String>,
                #[serde(rename = "s")]
                s: Option<Vec<String>>,
                #[serde(rename = "v")]
                v: Option<bool>,
            }
            let query_params = QueryParamsStruct {
                format: self.format,
                h: self.h,
                help: self.help,
                local: self.local,
                master_timeout: self.master_timeout,
                s: self.s,
                v: self.v,
            };
            Some(query_params)
        };
        let body: Option<()> = None;
        let response = self
            .client
            .send(HttpMethod::Post, "/", query_params.as_ref(), body)?;
>>>>>>> 3ffacedc
        Ok(response)
    }
}
#[derive(Default)]
pub struct CatThreadPool {
    client: Elasticsearch,
    error_trace: Option<bool>,
    filter_path: Option<Vec<String>>,
    format: Option<String>,
    h: Option<Vec<String>>,
    help: Option<bool>,
    human: Option<bool>,
    local: Option<bool>,
    master_timeout: Option<String>,
    pretty: Option<bool>,
    s: Option<Vec<String>>,
    size: Option<Size>,
    source: Option<String>,
    thread_pool_patterns: Option<Vec<String>>,
    v: Option<bool>,
}
impl CatThreadPool {
    pub fn new(client: Elasticsearch) -> Self {
        CatThreadPool {
            client,
            ..Default::default()
        }
    }
    #[doc = "Include the stack trace of returned errors."]
    pub fn error_trace(mut self, error_trace: Option<bool>) -> Self {
        self.error_trace = error_trace;
        self
    }
    #[doc = "A comma-separated list of filters used to reduce the response."]
    pub fn filter_path(mut self, filter_path: Option<Vec<String>>) -> Self {
        self.filter_path = filter_path;
        self
    }
    #[doc = "a short version of the Accept header, e.g. json, yaml"]
    pub fn format(mut self, format: Option<String>) -> Self {
        self.format = format;
        self
    }
    #[doc = "Comma-separated list of column names to display"]
    pub fn h(mut self, h: Option<Vec<String>>) -> Self {
        self.h = h;
        self
    }
    #[doc = "Return help information"]
    pub fn help(mut self, help: Option<bool>) -> Self {
        self.help = help;
        self
    }
    #[doc = "Return human readable values for statistics."]
    pub fn human(mut self, human: Option<bool>) -> Self {
        self.human = human;
        self
    }
    #[doc = "Return local information, do not retrieve the state from master node (default: false)"]
    pub fn local(mut self, local: Option<bool>) -> Self {
        self.local = local;
        self
    }
    #[doc = "Explicit operation timeout for connection to master node"]
    pub fn master_timeout(mut self, master_timeout: Option<String>) -> Self {
        self.master_timeout = master_timeout;
        self
    }
    #[doc = "Pretty format the returned JSON response."]
    pub fn pretty(mut self, pretty: Option<bool>) -> Self {
        self.pretty = pretty;
        self
    }
    #[doc = "Comma-separated list of column names or column aliases to sort by"]
    pub fn s(mut self, s: Option<Vec<String>>) -> Self {
        self.s = s;
        self
    }
    #[doc = "The multiplier in which to display values"]
    pub fn size(mut self, size: Option<Size>) -> Self {
        self.size = size;
        self
    }
    #[doc = "The URL-encoded request definition. Useful for libraries that do not accept a request body for non-POST requests."]
    pub fn source(mut self, source: Option<String>) -> Self {
        self.source = source;
        self
    }
    #[doc = "Verbose mode. Display column headers"]
    pub fn v(mut self, v: Option<bool>) -> Self {
        self.v = v;
        self
    }
}
impl Sender for CatThreadPool {
    fn send(self) -> Result<ElasticsearchResponse, ElasticsearchError> {
<<<<<<< HEAD
        let path = "/_cat/thread_pool";
        let method = HttpMethod::Get;
        let response = self.client.send::<()>(method, path, None, None)?;
=======
        let query_params = {
            #[derive(Serialize)]
            struct QueryParamsStruct {
                #[serde(rename = "format")]
                format: Option<String>,
                #[serde(rename = "h")]
                h: Option<Vec<String>>,
                #[serde(rename = "help")]
                help: Option<bool>,
                #[serde(rename = "local")]
                local: Option<bool>,
                #[serde(rename = "master_timeout")]
                master_timeout: Option<String>,
                #[serde(rename = "s")]
                s: Option<Vec<String>>,
                #[serde(rename = "size")]
                size: Option<Size>,
                #[serde(rename = "v")]
                v: Option<bool>,
            }
            let query_params = QueryParamsStruct {
                format: self.format,
                h: self.h,
                help: self.help,
                local: self.local,
                master_timeout: self.master_timeout,
                s: self.s,
                size: self.size,
                v: self.v,
            };
            Some(query_params)
        };
        let body: Option<()> = None;
        let response = self
            .client
            .send(HttpMethod::Post, "/", query_params.as_ref(), body)?;
>>>>>>> 3ffacedc
        Ok(response)
    }
}
#[doc = "Cat APIs"]
pub struct Cat {
    client: Elasticsearch,
}
impl Cat {
    pub fn new(client: Elasticsearch) -> Self {
        Cat { client }
    }
    #[doc = "http://www.elastic.co/guide/en/elasticsearch/reference/master/cat-alias.html"]
    pub fn aliases(&self) -> CatAliases {
        CatAliases::new(self.client.clone())
    }
    #[doc = "http://www.elastic.co/guide/en/elasticsearch/reference/master/cat-allocation.html"]
    pub fn allocation(&self) -> CatAllocation {
        CatAllocation::new(self.client.clone())
    }
    #[doc = "http://www.elastic.co/guide/en/elasticsearch/reference/master/cat-count.html"]
    pub fn count(&self) -> CatCount {
        CatCount::new(self.client.clone())
    }
    #[doc = "http://www.elastic.co/guide/en/elasticsearch/reference/master/cat-fielddata.html"]
    pub fn fielddata(&self) -> CatFielddata {
        CatFielddata::new(self.client.clone())
    }
    #[doc = "http://www.elastic.co/guide/en/elasticsearch/reference/master/cat-health.html"]
    pub fn health(&self) -> CatHealth {
        CatHealth::new(self.client.clone())
    }
    #[doc = "http://www.elastic.co/guide/en/elasticsearch/reference/master/cat.html"]
    pub fn help(&self) -> CatHelp {
        CatHelp::new(self.client.clone())
    }
    #[doc = "http://www.elastic.co/guide/en/elasticsearch/reference/master/cat-indices.html"]
    pub fn indices(&self) -> CatIndices {
        CatIndices::new(self.client.clone())
    }
    #[doc = "http://www.elastic.co/guide/en/elasticsearch/reference/master/cat-master.html"]
    pub fn master(&self) -> CatMaster {
        CatMaster::new(self.client.clone())
    }
    #[doc = "http://www.elastic.co/guide/en/elasticsearch/reference/master/cat-nodeattrs.html"]
    pub fn nodeattrs(&self) -> CatNodeattrs {
        CatNodeattrs::new(self.client.clone())
    }
    #[doc = "http://www.elastic.co/guide/en/elasticsearch/reference/master/cat-nodes.html"]
    pub fn nodes(&self) -> CatNodes {
        CatNodes::new(self.client.clone())
    }
    #[doc = "http://www.elastic.co/guide/en/elasticsearch/reference/master/cat-pending-tasks.html"]
    pub fn pending_tasks(&self) -> CatPendingTasks {
        CatPendingTasks::new(self.client.clone())
    }
    #[doc = "http://www.elastic.co/guide/en/elasticsearch/reference/master/cat-plugins.html"]
    pub fn plugins(&self) -> CatPlugins {
        CatPlugins::new(self.client.clone())
    }
    #[doc = "http://www.elastic.co/guide/en/elasticsearch/reference/master/cat-recovery.html"]
    pub fn recovery(&self) -> CatRecovery {
        CatRecovery::new(self.client.clone())
    }
    #[doc = "http://www.elastic.co/guide/en/elasticsearch/reference/master/cat-repositories.html"]
    pub fn repositories(&self) -> CatRepositories {
        CatRepositories::new(self.client.clone())
    }
    #[doc = "http://www.elastic.co/guide/en/elasticsearch/reference/master/cat-segments.html"]
    pub fn segments(&self) -> CatSegments {
        CatSegments::new(self.client.clone())
    }
    #[doc = "http://www.elastic.co/guide/en/elasticsearch/reference/master/cat-shards.html"]
    pub fn shards(&self) -> CatShards {
        CatShards::new(self.client.clone())
    }
    #[doc = "http://www.elastic.co/guide/en/elasticsearch/reference/master/cat-snapshots.html"]
    pub fn snapshots(&self) -> CatSnapshots {
        CatSnapshots::new(self.client.clone())
    }
    #[doc = "http://www.elastic.co/guide/en/elasticsearch/reference/master/tasks.html"]
    pub fn tasks(&self) -> CatTasks {
        CatTasks::new(self.client.clone())
    }
    #[doc = "http://www.elastic.co/guide/en/elasticsearch/reference/master/cat-templates.html"]
    pub fn templates(&self) -> CatTemplates {
        CatTemplates::new(self.client.clone())
    }
    #[doc = "http://www.elastic.co/guide/en/elasticsearch/reference/master/cat-thread-pool.html"]
    pub fn thread_pool(&self) -> CatThreadPool {
        CatThreadPool::new(self.client.clone())
    }
}
impl Elasticsearch {
    #[doc = "Cat APIs"]
    pub fn cat(&self) -> Cat {
        Cat::new(self.clone())
    }
}<|MERGE_RESOLUTION|>--- conflicted
+++ resolved
@@ -111,11 +111,8 @@
 }
 impl Sender for CatAliases {
     fn send(self) -> Result<ElasticsearchResponse, ElasticsearchError> {
-<<<<<<< HEAD
         let path = "/_cat/aliases";
         let method = HttpMethod::Get;
-        let response = self.client.send::<()>(method, path, None, None)?;
-=======
         let query_params = {
             #[derive(Serialize)]
             struct QueryParamsStruct {
@@ -148,8 +145,7 @@
         let body: Option<()> = None;
         let response = self
             .client
-            .send(HttpMethod::Post, "/", query_params.as_ref(), body)?;
->>>>>>> 3ffacedc
+            .send(method, path, query_params.as_ref(), body)?;
         Ok(response)
     }
 }
@@ -246,11 +242,8 @@
 }
 impl Sender for CatAllocation {
     fn send(self) -> Result<ElasticsearchResponse, ElasticsearchError> {
-<<<<<<< HEAD
         let path = "/_cat/allocation";
         let method = HttpMethod::Get;
-        let response = self.client.send::<()>(method, path, None, None)?;
-=======
         let query_params = {
             #[derive(Serialize)]
             struct QueryParamsStruct {
@@ -286,8 +279,7 @@
         let body: Option<()> = None;
         let response = self
             .client
-            .send(HttpMethod::Post, "/", query_params.as_ref(), body)?;
->>>>>>> 3ffacedc
+            .send(method, path, query_params.as_ref(), body)?;
         Ok(response)
     }
 }
@@ -378,11 +370,8 @@
 }
 impl Sender for CatCount {
     fn send(self) -> Result<ElasticsearchResponse, ElasticsearchError> {
-<<<<<<< HEAD
         let path = "/_cat/count";
         let method = HttpMethod::Get;
-        let response = self.client.send::<()>(method, path, None, None)?;
-=======
         let query_params = {
             #[derive(Serialize)]
             struct QueryParamsStruct {
@@ -415,8 +404,7 @@
         let body: Option<()> = None;
         let response = self
             .client
-            .send(HttpMethod::Post, "/", query_params.as_ref(), body)?;
->>>>>>> 3ffacedc
+            .send(method, path, query_params.as_ref(), body)?;
         Ok(response)
     }
 }
@@ -518,11 +506,8 @@
 }
 impl Sender for CatFielddata {
     fn send(self) -> Result<ElasticsearchResponse, ElasticsearchError> {
-<<<<<<< HEAD
         let path = "/_cat/fielddata";
         let method = HttpMethod::Get;
-        let response = self.client.send::<()>(method, path, None, None)?;
-=======
         let query_params = {
             #[derive(Serialize)]
             struct QueryParamsStruct {
@@ -561,8 +546,7 @@
         let body: Option<()> = None;
         let response = self
             .client
-            .send(HttpMethod::Post, "/", query_params.as_ref(), body)?;
->>>>>>> 3ffacedc
+            .send(method, path, query_params.as_ref(), body)?;
         Ok(response)
     }
 }
@@ -658,11 +642,8 @@
 }
 impl Sender for CatHealth {
     fn send(self) -> Result<ElasticsearchResponse, ElasticsearchError> {
-<<<<<<< HEAD
         let path = "/_cat/health";
         let method = HttpMethod::Get;
-        let response = self.client.send::<()>(method, path, None, None)?;
-=======
         let query_params = {
             #[derive(Serialize)]
             struct QueryParamsStruct {
@@ -698,8 +679,7 @@
         let body: Option<()> = None;
         let response = self
             .client
-            .send(HttpMethod::Post, "/", query_params.as_ref(), body)?;
->>>>>>> 3ffacedc
+            .send(method, path, query_params.as_ref(), body)?;
         Ok(response)
     }
 }
@@ -759,11 +739,8 @@
 }
 impl Sender for CatHelp {
     fn send(self) -> Result<ElasticsearchResponse, ElasticsearchError> {
-<<<<<<< HEAD
         let path = "/_cat";
         let method = HttpMethod::Get;
-        let response = self.client.send::<()>(method, path, None, None)?;
-=======
         let query_params = {
             #[derive(Serialize)]
             struct QueryParamsStruct {
@@ -781,8 +758,7 @@
         let body: Option<()> = None;
         let response = self
             .client
-            .send(HttpMethod::Post, "/", query_params.as_ref(), body)?;
->>>>>>> 3ffacedc
+            .send(method, path, query_params.as_ref(), body)?;
         Ok(response)
     }
 }
@@ -897,11 +873,8 @@
 }
 impl Sender for CatIndices {
     fn send(self) -> Result<ElasticsearchResponse, ElasticsearchError> {
-<<<<<<< HEAD
         let path = "/_cat/indices";
         let method = HttpMethod::Get;
-        let response = self.client.send::<()>(method, path, None, None)?;
-=======
         let query_params = {
             #[derive(Serialize)]
             struct QueryParamsStruct {
@@ -946,8 +919,7 @@
         let body: Option<()> = None;
         let response = self
             .client
-            .send(HttpMethod::Post, "/", query_params.as_ref(), body)?;
->>>>>>> 3ffacedc
+            .send(method, path, query_params.as_ref(), body)?;
         Ok(response)
     }
 }
@@ -1037,11 +1009,8 @@
 }
 impl Sender for CatMaster {
     fn send(self) -> Result<ElasticsearchResponse, ElasticsearchError> {
-<<<<<<< HEAD
         let path = "/_cat/master";
         let method = HttpMethod::Get;
-        let response = self.client.send::<()>(method, path, None, None)?;
-=======
         let query_params = {
             #[derive(Serialize)]
             struct QueryParamsStruct {
@@ -1074,8 +1043,7 @@
         let body: Option<()> = None;
         let response = self
             .client
-            .send(HttpMethod::Post, "/", query_params.as_ref(), body)?;
->>>>>>> 3ffacedc
+            .send(method, path, query_params.as_ref(), body)?;
         Ok(response)
     }
 }
@@ -1165,11 +1133,8 @@
 }
 impl Sender for CatNodeattrs {
     fn send(self) -> Result<ElasticsearchResponse, ElasticsearchError> {
-<<<<<<< HEAD
         let path = "/_cat/nodeattrs";
         let method = HttpMethod::Get;
-        let response = self.client.send::<()>(method, path, None, None)?;
-=======
         let query_params = {
             #[derive(Serialize)]
             struct QueryParamsStruct {
@@ -1202,8 +1167,7 @@
         let body: Option<()> = None;
         let response = self
             .client
-            .send(HttpMethod::Post, "/", query_params.as_ref(), body)?;
->>>>>>> 3ffacedc
+            .send(method, path, query_params.as_ref(), body)?;
         Ok(response)
     }
 }
@@ -1299,11 +1263,8 @@
 }
 impl Sender for CatNodes {
     fn send(self) -> Result<ElasticsearchResponse, ElasticsearchError> {
-<<<<<<< HEAD
         let path = "/_cat/nodes";
         let method = HttpMethod::Get;
-        let response = self.client.send::<()>(method, path, None, None)?;
-=======
         let query_params = {
             #[derive(Serialize)]
             struct QueryParamsStruct {
@@ -1339,8 +1300,7 @@
         let body: Option<()> = None;
         let response = self
             .client
-            .send(HttpMethod::Post, "/", query_params.as_ref(), body)?;
->>>>>>> 3ffacedc
+            .send(method, path, query_params.as_ref(), body)?;
         Ok(response)
     }
 }
@@ -1430,11 +1390,8 @@
 }
 impl Sender for CatPendingTasks {
     fn send(self) -> Result<ElasticsearchResponse, ElasticsearchError> {
-<<<<<<< HEAD
         let path = "/_cat/pending_tasks";
         let method = HttpMethod::Get;
-        let response = self.client.send::<()>(method, path, None, None)?;
-=======
         let query_params = {
             #[derive(Serialize)]
             struct QueryParamsStruct {
@@ -1467,8 +1424,7 @@
         let body: Option<()> = None;
         let response = self
             .client
-            .send(HttpMethod::Post, "/", query_params.as_ref(), body)?;
->>>>>>> 3ffacedc
+            .send(method, path, query_params.as_ref(), body)?;
         Ok(response)
     }
 }
@@ -1558,11 +1514,8 @@
 }
 impl Sender for CatPlugins {
     fn send(self) -> Result<ElasticsearchResponse, ElasticsearchError> {
-<<<<<<< HEAD
         let path = "/_cat/plugins";
         let method = HttpMethod::Get;
-        let response = self.client.send::<()>(method, path, None, None)?;
-=======
         let query_params = {
             #[derive(Serialize)]
             struct QueryParamsStruct {
@@ -1595,8 +1548,7 @@
         let body: Option<()> = None;
         let response = self
             .client
-            .send(HttpMethod::Post, "/", query_params.as_ref(), body)?;
->>>>>>> 3ffacedc
+            .send(method, path, query_params.as_ref(), body)?;
         Ok(response)
     }
 }
@@ -1687,11 +1639,8 @@
 }
 impl Sender for CatRecovery {
     fn send(self) -> Result<ElasticsearchResponse, ElasticsearchError> {
-<<<<<<< HEAD
         let path = "/_cat/recovery";
         let method = HttpMethod::Get;
-        let response = self.client.send::<()>(method, path, None, None)?;
-=======
         let query_params = {
             #[derive(Serialize)]
             struct QueryParamsStruct {
@@ -1724,8 +1673,7 @@
         let body: Option<()> = None;
         let response = self
             .client
-            .send(HttpMethod::Post, "/", query_params.as_ref(), body)?;
->>>>>>> 3ffacedc
+            .send(method, path, query_params.as_ref(), body)?;
         Ok(response)
     }
 }
@@ -1815,11 +1763,8 @@
 }
 impl Sender for CatRepositories {
     fn send(self) -> Result<ElasticsearchResponse, ElasticsearchError> {
-<<<<<<< HEAD
         let path = "/_cat/repositories";
         let method = HttpMethod::Get;
-        let response = self.client.send::<()>(method, path, None, None)?;
-=======
         let query_params = {
             #[derive(Serialize)]
             struct QueryParamsStruct {
@@ -1852,8 +1797,7 @@
         let body: Option<()> = None;
         let response = self
             .client
-            .send(HttpMethod::Post, "/", query_params.as_ref(), body)?;
->>>>>>> 3ffacedc
+            .send(method, path, query_params.as_ref(), body)?;
         Ok(response)
     }
 }
@@ -1938,11 +1882,8 @@
 }
 impl Sender for CatSegments {
     fn send(self) -> Result<ElasticsearchResponse, ElasticsearchError> {
-<<<<<<< HEAD
         let path = "/_cat/segments";
         let method = HttpMethod::Get;
-        let response = self.client.send::<()>(method, path, None, None)?;
-=======
         let query_params = {
             #[derive(Serialize)]
             struct QueryParamsStruct {
@@ -1972,8 +1913,7 @@
         let body: Option<()> = None;
         let response = self
             .client
-            .send(HttpMethod::Post, "/", query_params.as_ref(), body)?;
->>>>>>> 3ffacedc
+            .send(method, path, query_params.as_ref(), body)?;
         Ok(response)
     }
 }
@@ -2070,11 +2010,8 @@
 }
 impl Sender for CatShards {
     fn send(self) -> Result<ElasticsearchResponse, ElasticsearchError> {
-<<<<<<< HEAD
         let path = "/_cat/shards";
         let method = HttpMethod::Get;
-        let response = self.client.send::<()>(method, path, None, None)?;
-=======
         let query_params = {
             #[derive(Serialize)]
             struct QueryParamsStruct {
@@ -2110,8 +2047,7 @@
         let body: Option<()> = None;
         let response = self
             .client
-            .send(HttpMethod::Post, "/", query_params.as_ref(), body)?;
->>>>>>> 3ffacedc
+            .send(method, path, query_params.as_ref(), body)?;
         Ok(response)
     }
 }
@@ -2202,11 +2138,8 @@
 }
 impl Sender for CatSnapshots {
     fn send(self) -> Result<ElasticsearchResponse, ElasticsearchError> {
-<<<<<<< HEAD
         let path = "/_cat/snapshots";
         let method = HttpMethod::Get;
-        let response = self.client.send::<()>(method, path, None, None)?;
-=======
         let query_params = {
             #[derive(Serialize)]
             struct QueryParamsStruct {
@@ -2239,8 +2172,7 @@
         let body: Option<()> = None;
         let response = self
             .client
-            .send(HttpMethod::Post, "/", query_params.as_ref(), body)?;
->>>>>>> 3ffacedc
+            .send(method, path, query_params.as_ref(), body)?;
         Ok(response)
     }
 }
@@ -2342,11 +2274,8 @@
 }
 impl Sender for CatTasks {
     fn send(self) -> Result<ElasticsearchResponse, ElasticsearchError> {
-<<<<<<< HEAD
         let path = "/_cat/tasks";
         let method = HttpMethod::Get;
-        let response = self.client.send::<()>(method, path, None, None)?;
-=======
         let query_params = {
             #[derive(Serialize)]
             struct QueryParamsStruct {
@@ -2385,8 +2314,7 @@
         let body: Option<()> = None;
         let response = self
             .client
-            .send(HttpMethod::Post, "/", query_params.as_ref(), body)?;
->>>>>>> 3ffacedc
+            .send(method, path, query_params.as_ref(), body)?;
         Ok(response)
     }
 }
@@ -2477,11 +2405,8 @@
 }
 impl Sender for CatTemplates {
     fn send(self) -> Result<ElasticsearchResponse, ElasticsearchError> {
-<<<<<<< HEAD
         let path = "/_cat/templates";
         let method = HttpMethod::Get;
-        let response = self.client.send::<()>(method, path, None, None)?;
-=======
         let query_params = {
             #[derive(Serialize)]
             struct QueryParamsStruct {
@@ -2514,8 +2439,7 @@
         let body: Option<()> = None;
         let response = self
             .client
-            .send(HttpMethod::Post, "/", query_params.as_ref(), body)?;
->>>>>>> 3ffacedc
+            .send(method, path, query_params.as_ref(), body)?;
         Ok(response)
     }
 }
@@ -2612,11 +2536,8 @@
 }
 impl Sender for CatThreadPool {
     fn send(self) -> Result<ElasticsearchResponse, ElasticsearchError> {
-<<<<<<< HEAD
         let path = "/_cat/thread_pool";
         let method = HttpMethod::Get;
-        let response = self.client.send::<()>(method, path, None, None)?;
-=======
         let query_params = {
             #[derive(Serialize)]
             struct QueryParamsStruct {
@@ -2652,8 +2573,7 @@
         let body: Option<()> = None;
         let response = self
             .client
-            .send(HttpMethod::Post, "/", query_params.as_ref(), body)?;
->>>>>>> 3ffacedc
+            .send(method, path, query_params.as_ref(), body)?;
         Ok(response)
     }
 }
