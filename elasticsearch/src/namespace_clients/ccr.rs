--- conflicted
+++ resolved
@@ -70,17 +70,13 @@
 }
 impl Sender for CcrDeleteAutoFollowPattern {
     fn send(self) -> Result<ElasticsearchResponse, ElasticsearchError> {
-<<<<<<< HEAD
         let path = "/_ccr/auto_follow/{name}";
         let method = HttpMethod::Delete;
-        let response = self.client.send::<()>(method, path, None, None)?;
-=======
-        let query_params = None::<()>;
-        let body: Option<()> = None;
-        let response = self
-            .client
-            .send(HttpMethod::Post, "/", query_params.as_ref(), body)?;
->>>>>>> 3ffacedc
+        let query_params = None::<()>;
+        let body: Option<()> = None;
+        let response = self
+            .client
+            .send(method, path, query_params.as_ref(), body)?;
         Ok(response)
     }
 }
@@ -136,11 +132,8 @@
 }
 impl Sender for CcrFollow {
     fn send(self) -> Result<ElasticsearchResponse, ElasticsearchError> {
-<<<<<<< HEAD
         let path = "/{index}/_ccr/follow";
         let method = HttpMethod::Put;
-        let response = self.client.send::<()>(method, path, None, None)?;
-=======
         let query_params = {
             #[derive(Serialize)]
             struct QueryParamsStruct {
@@ -155,8 +148,7 @@
         let body: Option<()> = None;
         let response = self
             .client
-            .send(HttpMethod::Post, "/", query_params.as_ref(), body)?;
->>>>>>> 3ffacedc
+            .send(method, path, query_params.as_ref(), body)?;
         Ok(response)
     }
 }
@@ -206,17 +198,13 @@
 }
 impl Sender for CcrFollowInfo {
     fn send(self) -> Result<ElasticsearchResponse, ElasticsearchError> {
-<<<<<<< HEAD
         let path = "/{index}/_ccr/info";
         let method = HttpMethod::Get;
-        let response = self.client.send::<()>(method, path, None, None)?;
-=======
-        let query_params = None::<()>;
-        let body: Option<()> = None;
-        let response = self
-            .client
-            .send(HttpMethod::Post, "/", query_params.as_ref(), body)?;
->>>>>>> 3ffacedc
+        let query_params = None::<()>;
+        let body: Option<()> = None;
+        let response = self
+            .client
+            .send(method, path, query_params.as_ref(), body)?;
         Ok(response)
     }
 }
@@ -266,17 +254,13 @@
 }
 impl Sender for CcrFollowStats {
     fn send(self) -> Result<ElasticsearchResponse, ElasticsearchError> {
-<<<<<<< HEAD
         let path = "/{index}/_ccr/stats";
         let method = HttpMethod::Get;
-        let response = self.client.send::<()>(method, path, None, None)?;
-=======
-        let query_params = None::<()>;
-        let body: Option<()> = None;
-        let response = self
-            .client
-            .send(HttpMethod::Post, "/", query_params.as_ref(), body)?;
->>>>>>> 3ffacedc
+        let query_params = None::<()>;
+        let body: Option<()> = None;
+        let response = self
+            .client
+            .send(method, path, query_params.as_ref(), body)?;
         Ok(response)
     }
 }
@@ -326,17 +310,13 @@
 }
 impl Sender for CcrForgetFollower {
     fn send(self) -> Result<ElasticsearchResponse, ElasticsearchError> {
-<<<<<<< HEAD
         let path = "/{index}/_ccr/forget_follower";
         let method = HttpMethod::Post;
-        let response = self.client.send::<()>(method, path, None, None)?;
-=======
-        let query_params = None::<()>;
-        let body: Option<()> = None;
-        let response = self
-            .client
-            .send(HttpMethod::Post, "/", query_params.as_ref(), body)?;
->>>>>>> 3ffacedc
+        let query_params = None::<()>;
+        let body: Option<()> = None;
+        let response = self
+            .client
+            .send(method, path, query_params.as_ref(), body)?;
         Ok(response)
     }
 }
@@ -385,17 +365,13 @@
 }
 impl Sender for CcrGetAutoFollowPattern {
     fn send(self) -> Result<ElasticsearchResponse, ElasticsearchError> {
-<<<<<<< HEAD
         let path = "/_ccr/auto_follow";
         let method = HttpMethod::Get;
-        let response = self.client.send::<()>(method, path, None, None)?;
-=======
-        let query_params = None::<()>;
-        let body: Option<()> = None;
-        let response = self
-            .client
-            .send(HttpMethod::Post, "/", query_params.as_ref(), body)?;
->>>>>>> 3ffacedc
+        let query_params = None::<()>;
+        let body: Option<()> = None;
+        let response = self
+            .client
+            .send(method, path, query_params.as_ref(), body)?;
         Ok(response)
     }
 }
@@ -445,17 +421,13 @@
 }
 impl Sender for CcrPauseFollow {
     fn send(self) -> Result<ElasticsearchResponse, ElasticsearchError> {
-<<<<<<< HEAD
         let path = "/{index}/_ccr/pause_follow";
         let method = HttpMethod::Post;
-        let response = self.client.send::<()>(method, path, None, None)?;
-=======
-        let query_params = None::<()>;
-        let body: Option<()> = None;
-        let response = self
-            .client
-            .send(HttpMethod::Post, "/", query_params.as_ref(), body)?;
->>>>>>> 3ffacedc
+        let query_params = None::<()>;
+        let body: Option<()> = None;
+        let response = self
+            .client
+            .send(method, path, query_params.as_ref(), body)?;
         Ok(response)
     }
 }
@@ -505,17 +477,13 @@
 }
 impl Sender for CcrPutAutoFollowPattern {
     fn send(self) -> Result<ElasticsearchResponse, ElasticsearchError> {
-<<<<<<< HEAD
         let path = "/_ccr/auto_follow/{name}";
         let method = HttpMethod::Put;
-        let response = self.client.send::<()>(method, path, None, None)?;
-=======
-        let query_params = None::<()>;
-        let body: Option<()> = None;
-        let response = self
-            .client
-            .send(HttpMethod::Post, "/", query_params.as_ref(), body)?;
->>>>>>> 3ffacedc
+        let query_params = None::<()>;
+        let body: Option<()> = None;
+        let response = self
+            .client
+            .send(method, path, query_params.as_ref(), body)?;
         Ok(response)
     }
 }
@@ -565,17 +533,13 @@
 }
 impl Sender for CcrResumeFollow {
     fn send(self) -> Result<ElasticsearchResponse, ElasticsearchError> {
-<<<<<<< HEAD
         let path = "/{index}/_ccr/resume_follow";
         let method = HttpMethod::Post;
-        let response = self.client.send::<()>(method, path, None, None)?;
-=======
-        let query_params = None::<()>;
-        let body: Option<()> = None;
-        let response = self
-            .client
-            .send(HttpMethod::Post, "/", query_params.as_ref(), body)?;
->>>>>>> 3ffacedc
+        let query_params = None::<()>;
+        let body: Option<()> = None;
+        let response = self
+            .client
+            .send(method, path, query_params.as_ref(), body)?;
         Ok(response)
     }
 }
@@ -623,17 +587,13 @@
 }
 impl Sender for CcrStats {
     fn send(self) -> Result<ElasticsearchResponse, ElasticsearchError> {
-<<<<<<< HEAD
         let path = "/_ccr/stats";
         let method = HttpMethod::Get;
-        let response = self.client.send::<()>(method, path, None, None)?;
-=======
-        let query_params = None::<()>;
-        let body: Option<()> = None;
-        let response = self
-            .client
-            .send(HttpMethod::Post, "/", query_params.as_ref(), body)?;
->>>>>>> 3ffacedc
+        let query_params = None::<()>;
+        let body: Option<()> = None;
+        let response = self
+            .client
+            .send(method, path, query_params.as_ref(), body)?;
         Ok(response)
     }
 }
@@ -683,17 +643,13 @@
 }
 impl Sender for CcrUnfollow {
     fn send(self) -> Result<ElasticsearchResponse, ElasticsearchError> {
-<<<<<<< HEAD
         let path = "/{index}/_ccr/unfollow";
         let method = HttpMethod::Post;
-        let response = self.client.send::<()>(method, path, None, None)?;
-=======
-        let query_params = None::<()>;
-        let body: Option<()> = None;
-        let response = self
-            .client
-            .send(HttpMethod::Post, "/", query_params.as_ref(), body)?;
->>>>>>> 3ffacedc
+        let query_params = None::<()>;
+        let body: Option<()> = None;
+        let response = self
+            .client
+            .send(method, path, query_params.as_ref(), body)?;
         Ok(response)
     }
 }
