--- conflicted
+++ resolved
@@ -1,103 +1,4 @@
 #!/usr/bin/env bash
-<<<<<<< HEAD
-#
-# Licensed to Elasticsearch B.V. under one or more agreements.
-# Elasticsearch B.V. licenses this file to you under the Apache 2.0 License.
-# See the LICENSE file in the project root for more information.
-#
-# Runner for the client benchmarks.
-#
-# Export the following environment variables when running the script:
-#
-# * CLIENT_IMAGE
-# * CLIENT_BRANCH
-# * CLIENT_COMMAND
-#
-# The WORKSPACE environment variable is automatically set on Jenkins.
-#
-# The VAULT_ADDR is automatically set on Jenkins.
-
-set -euxo pipefail
-
-mkdir -p "$WORKSPACE/tmp"
-
-vault read -field=gcp_service_account secret/clients-team/benchmarking > "$WORKSPACE/tmp/credentials.json"
-
-export GOOGLE_CLOUD_KEYFILE_JSON="$WORKSPACE/tmp/credentials.json"
-export GOOGLE_APPLICATION_CREDENTIALS="$WORKSPACE/tmp/credentials.json"
-
-set +x
-report_url="$(vault read -field=reporting_url secret/clients-team/benchmarking)"
-report_password="$(vault read -field=reporting_password secret/clients-team/benchmarking)"
-export ELASTICSEARCH_REPORT_URL="$report_url"
-export ELASTICSEARCH_REPORT_PASSWORD="$report_password"
-
-export TF_VAR_reporting_url="$ELASTICSEARCH_REPORT_URL"
-export TF_VAR_reporting_password="$ELASTICSEARCH_REPORT_PASSWORD"
-set -x
-
-TERRAFORM=$(command -v terraform)
-GCLOUD=$(command -v gcloud)
-
-DESTROY=${DESTROY:-yes}
-
-function cleanup {
-  if [[ $DESTROY != "no" ]]; then
-    $TERRAFORM destroy --auto-approve --input=false --var client_image="$CLIENT_IMAGE"
-  fi
-}
-
-trap cleanup INT TERM EXIT;
-
-if [[ ! -d "$WORKSPACE/tmp/elasticsearch-clients-benchmarks" ]]; then
-  git clone --depth 1 git@github.com:elastic/elasticsearch-clients-benchmarks.git "$WORKSPACE/tmp/elasticsearch-clients-benchmarks"
-else
-  cd "$WORKSPACE/tmp/elasticsearch-clients-benchmarks" && git fetch --quiet && git reset origin/master --hard
-fi
-
-cd "$WORKSPACE/tmp/elasticsearch-clients-benchmarks/terraform/gcp"
-
-$TERRAFORM init --input=false
-$TERRAFORM apply --auto-approve --input=false --var client_image="$CLIENT_IMAGE"
-
-set +ex
-echo -e "\n\033[1mWaiting for instance [$($TERRAFORM output runner_instance_name)] to be ready...\033[0m"
-
-SECONDS=0
-while (( SECONDS < 900 )); do # Timeout: 15min
-  $GCLOUD compute --project 'elastic-clients' ssh "$($TERRAFORM output runner_instance_name)" --zone='europe-west1-b' --command="sudo su - runner -c 'docker container inspect -f \"{{.Name}}:{{.State.Status}}\" benchmarks-data'"
-  status=$?
-  if [[ $status -eq 0 ]]; then
-    break
-  else
-    sleep 1
-  fi
-done
-
-echo -e "\n\033[1mWaiting for cluster at [$($TERRAFORM output master_ip)] to be ready...\033[0m"
-
-SECONDS=0
-while (( SECONDS < 900 )); do # Timeout: 15min
-  $GCLOUD compute --project 'elastic-clients' ssh "$($TERRAFORM output runner_instance_name)" --zone='europe-west1-b' --command="sudo su - runner -c 'curl -sS $($TERRAFORM output master_ip):9200/_cat/nodes?v'"
-  status=$?
-  if [[ $status -eq 0 ]]; then
-    break
-  else
-    sleep 1
-  fi
-done
-
-echo -e "\n\033[1mRunning benchmarks for [$CLIENT_IMAGE]\033[0m"
-set -x
-
-$GCLOUD compute --project 'elastic-clients' ssh "$($TERRAFORM output runner_instance_name)" \
-  --zone='europe-west1-b' \
-  --ssh-flag='-t' \
-  --command="\
-  CLIENT_BRANCH=$CLIENT_BRANCH \
-  CLIENT_BENCHMARK_ENVIRONMENT=production \
-  /home/runner/runner.sh \"$CLIENT_COMMAND\""
-=======
 # parameters are available to this script
 
 
@@ -139,5 +40,4 @@
   "cargo run -p yaml_test_runner -- -u \"${ELASTICSEARCH_URL}\"; \\
    mkdir -p test_results; \\
    cargo test -p yaml_test_runner -- --test-threads=1 -Z unstable-options --format json | tee test_results/results.json; \\
-   cat test_results/results.json | cargo2junit > test_results/cargo-junit.xml"
->>>>>>> e838281c
+   cat test_results/results.json | cargo2junit > test_results/cargo-junit.xml"